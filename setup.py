--- conflicted
+++ resolved
@@ -11,37 +11,6 @@
       author_email=alot.__author_email__,
       url=alot.__url__,
       license=alot.__copyright__,
-<<<<<<< HEAD
-      packages=[
-          'alot',
-          'alot.commands',
-          'alot.settings',
-          'alot.db',
-          'alot.utils',
-          'alot.widgets',
-          ],
-      package_data={
-          'alot': [
-              'defaults/alot.rc.spec',
-              'defaults/notmuch.rc.spec',
-              'defaults/abook_contacts.spec',
-              'defaults/default.theme',
-              'defaults/default.bindings',
-              'defaults/config.stub',
-              'defaults/theme.spec',
-              ]},
-      scripts=['bin/alot'],
-      requires=[
-          'notmuch (>=0.13)',
-          'argparse (>=2.7)',
-          'urwid (>=1.1.0)',
-          'urwidtrees (>=1.0)',
-          'twisted (>=10.2.0)',
-          'magic',
-          'configobj (>=4.6.0)',
-          'subprocess (>=2.7)',
-          'gpgme (>=0.2)'],
-=======
       packages=find_packages(),
       package_data={'alot': [
                              'defaults/alot.rc.spec',
@@ -64,6 +33,5 @@
         'python-magic',
         'configobj>=4.7.0',
         'pygpgme>=0.2'],
->>>>>>> 49a0cd70
       provides='alot',
       )