--- conflicted
+++ resolved
@@ -112,20 +112,6 @@
             normal = 'default','default','%(16_base1)s','%(16_base3)s','%(256_base1)s','%(256_base3)s'
             focus = 'standout','default','%(16_base2)s','%(16_yellow)s','%(256_base2)s','%(256_yellow)s'
     [[threadline-unread]]
-<<<<<<< HEAD
-        normal = 'default','default','%(16_base01)s,bold','%(16_base3)s','%(256_base01)s','%(256_base3)s'
-        tagged_with = 'unread'
-        [[[date]]]
-            normal = 'default','default','%(16_base02)s,bold','%(16_base3)s','%(256_base02)s,bold','%(256_base3)s'
-        [[[mailcount]]]
-            normal = 'default','default','%(16_base02)s,bold','%(16_base3)s','%(256_base02)s,bold','%(256_base3)s'
-        [[[tags]]]
-            normal = '','default','%(16_yellow)s','%(16_base3)s','#800','%(256_base3)s'
-        [[[authors]]]
-            normal = 'default,underline','default','%(16_cyan)s','%(16_base3)s','#088,bold','%(256_base3)s'
-        [[[subject]]]
-            normal = 'default','default','%(16_base02)s,bold','%(16_base3)s','%(256_base02)s,bold','%(256_base3)s'
-=======
         normal = 'default','default','%(16_base01)s,bold','%(16_base2)s','%(256_base01)s,bold','%(256_base2)s'
         tagged_with = 'unread'
         [[[date]]]
@@ -138,6 +124,5 @@
             normal = 'default,underline','default','%(16_violet)s','%(16_base2)s','%(256_violet)s','%(256_base2)s'
         [[[subject]]]
             normal = 'default','default','%(16_base02)s,bold','%(16_base2)s','%(256_base02)s,bold','%(256_base2)s'
->>>>>>> 9e5df613
         [[[content]]]
             normal = 'default','default','%(16_base1)s,bold','%(16_base2)s','%(256_base1)s,bold','%(256_base2)s'