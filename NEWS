<<<<<<< HEAD
0.8:
* Port to python 3. Python 2.x no longer supported
=======
next:
* feature: Add a new 'namedqueries' buffer type for displaying named queries.
>>>>>>> 28e2c236

0.7:
* info: missing html mailcap entry now reported as mail body text
* feature: Allow regex special characters in tagstrings
* feature: configurable thread mode message indentation
* new thread buffer command "indent" (bound to '[' and ']')
* config: new option thread_indent_replies
* config: new option exclude_tags
* config: new option encrypt_to_self
* config: update behaviour of encrypt_by_default

0.6:
* feature: Add command to reload configuration files in running session
* feature: new command "tag" (and friends) in EnvelopeBuffer to add additional tags after sending
* feature: Themes can now be loaded from system locations
* bug fix: GPG signatures are acutally verified
* feature: option to use linewise focussing in thread mode
* feature: add support to move to next or previous message matching a notmuch query in a thread buffer
* feature: Convert from deprecated pygppme module to upstream gpg wrappers
* feature: Verify signatures/decrypt messages in multipart/mixed payloads

0.5:
* save command prompt, recipient and sender history across program restarts
* new config option: "handle_mouse" to enable interpretation of mouse events
* prompt for unsent messages before closing
* enable variable interpolation in config file
* Add encryption to CC addresses
* Add bufferlist, tablist and pyshell subcommands to the command line interface
* new hook: "loop_hook", that runs periodically
* new config option: "periodic_hook_frequency" to adjust how often to fire "loop_hook"

0.4:
* signal: refresh current buffer on SIGUSR1
* signal: exit interface on SIGINT
* interpret C-g keybinding in prompts
* new config option:encrypt_by_default
* new config option: thread_authors_order_by
* indicate untrusted PGP signatures in thread view
* more flexible account selection for replies

0.3.7:
* new config option: msg_summary_hides_threadwide_tags
* new config setting: thread_subject
* new hook: sanitize_attachment_filename
* new hook: exit()
* list replies (new command parameter and config setting: auto_replyto_mailinglist)
* new config setting for accounts: encrypt_by_default
* new config setting for accounts: alias_regexp
* new config setting for abooks: shellcommand_external_filtering
* switched to setuptools
* detached urwidtrees library into separate project (and new dependency)

0.3.6:
* implement vim-style "move last" command (bound to G)
* fixes in reply/forwarding
* add option "--tags" to taglist command to display only a subset of the tags
* fix: safely interrumpt a command sequence
* use suffix ".eml" for temporary email files when editing
* interpret "compose mailto:foo@bar" commands
* new "tomorrow" colour theme
* Add some Emacs keybindings for prompts

0.3.5:
* full support for PGP/MIME [de|en]cryption and signatures
* add missing "unattach" command in envelope buffer
* honor 'Mail-Followup-To' header and set if for selected mailinglists
* better handling of replies to self-sent messages
* make auto_remove_unread configurable
* rewrite thread buffer
* improved global move commands: first/last line, half-page up/down
* tree-based movement in threads (first/last reply, next/previous unfolded/sibling, parent)
* fold/unfold messages based on query string in thread mode
* respect mailcap commands that expect stdin
* Support different libmagic APIs
* new hooks called before/aftr buffer open/close/focus
* new global repeat command

0.3.4:
* extra: zsh completion file
* thread mode: add "tags" pseudo header to message display
* case insensitive matching in Addressbook completion
* compose: interpret "attach" pseudo header
* compose: set initial message tags
* envelope: completion for 'From'
* reply/forward: more flexible construction of "From" headers (hello plussing!)
* thread mode: added bounce command for direct redirection w/o an envelope buffer
* thread mode: more robust "pipeto" command
* add config option "prefer_plaintext"
* prevent multiple 'index locked' notifications
* kill some zombies! (#325)
* search mode: bulk tagging
* less annoying multi-key bindings
* add global "move" command for scriptable cursor movement
* support for encrypted outgoing mails using PGP/MIME

0.3.3:
* interpret (semicolon separated) sequences of commands
* new input handling: allow for binding sequences of keypresses
* add ability to overwrite default bindings
* remove tempfiles (email drafts) as late as possible for better error recovery
* confirmation prompt when closing unsent envelopes
* prevent accidental double sendout of envelopes
* fix focus placement after tagcommand on last entry in search buffer
* new command 'buffer' that can directly jump to buffer with given number
* extra: sup theme
* fix tagstring sorting in taglist buffer
* update docs
* lots of internal cleanups
* search buffer theming fixes (alignment of threadline parts)
* fix help box theming
* comma-separate virtual "Tags" header added before printing mails
* fix pipeto command for interactive (foreground) shell commands
* handle possible errors occurring while saving mails
* indicate (yet uninterpreted) input queue in the status bar
* handle python exceptions that occur during 'call' command

0.3.2:
* fix bad GPG signatures for mails with attachments
* new theme-files + tags section syntax
* re-introduce "highlighting" of thread lines in search mode
* new global command "call" to directly call and bind python commands
* add new buffers to direct neighbourhood of current one
* fix sanitize --spawn for X11-less use
* add new hook 'touch_external_cmdlist'
* make statusline configurable
* fix update result count after tag operations in search mode
* add config options and hooks for reply/forward subject generation
* add config options and hook for quoting messages in replies/forwards
* allow True/False/None values for boolean command parameters
* new config option "attachment_prefix"
* various small fixes for libmagic, header encoding and decoding

0.3.1:
* use separate database for each write-queue entry when flushing
* fix behaviour of editor spawning
* fix opening of attachments in thread buffer
* fix pre_edit_translate hook
* fix opening of attachments without filename Content-Disposition parm
* clean up and complete theming (bindings help/envelope/mainframe body)
* fix datetime decoding issues
* fix abort commands on pre-hook exceptions
* fix correct default sendmail command to 'sendmail -t'
* use '> ' instead of '>' to quote in replies/fwds
* fix path completer wrt spaces in paths
* fix UI when no buffers are open
* fix issue with buffer type changing between flushes
* support multiple addresses per abook contact when using 'abook' completer
* smarter timestamp pretty printer
* new hook 'timestamp_format'
* merge multiple cc/to headers into one when displaying
* respect NOTMUCH_CONFIG env var
* smarter parsing of edited header values
* allow for singleton lists without trailing comma in config
* fix reverse-date sorted content in threadline if displayed
* emacs-style C-a and C-E in prompts
* added ability to sign outgoing mails via PGP/MIME

0.3:
* revised config syntax!
* config file validation, better feedback on malformed configs
* themes read from separate files in their own (validated) syntax
* complete mailcap compatibility
* user manual
* direct addressbook type that parses `abook`s contacts
* completion for multiple recipients via AbooksCompleter
* completion for optional command parameter
* generate and set a Message-ID header when constructing mails
* add User-Agent header by default
* add sent and saved draft mails to the notmuch index and add custom tags
* guess file encodings with libmagic
* new thread mode command: "remove" to delete messages from the index
* new thread mode command: "editnew" e.g. to continue drafts (bound to 'n')
* new thread mode command: "togglesource" to display raw messages (bound to 'h')
* virtual "Tags" header for print and pipeto commands via --add_tags parameter
* much improved pipeto command in thread mode
* --spawn parameter for reply,forward,compose,editnew in thread mode
* --no-flush parameter for delayed flushing in tag,untag,toggletags commands
* make "signature as attachment" configurable; --omit_signature parameter for compose
* new envelope command: "save" to save as draft (bound to 'P')
* --no-refocus and --spawn parameter for edit in envelope mode
* header key completion for set/unset in envelope buffer
* "Me" substitution for ones own name/address in authors string
* new search mode command and search argument: "sort"
* renamed search mode command 'toggletag' to "toggletags"
* new search mode commands: "tag" and "untag"
* custom tagstring representation: hiding, substitution, colours, multi-matching

0.21:
* avoid traceback infos from getting written on top of the ui
* new "--help" output, autogenerated manpage
* version string extracted from git for cli option "--version"
* command line subcommands: compose and search
* properly display multiple headers with the same key
* envelope.set option "--append"
* more detailed CUSTOMIZE docs
* multiple fixes for the envelope buffer
* exit on closing of last buffer is now optional
* die gracefully when config parsing fails
* random bugfixes in the ui
* determine attachments via the "Content-Disposition" header
* nicer alignment for messages in thread buffers
* deal with external commands as lists of strings instead of strings
* better filetype detection in attachments via magic numbers
* errbacks and correct calling of post-hooks for deferred commands
* add packaging info for debian
* envelope.headers stores lists of values for each key now
* default binding: 's' to 'toggletag unread' in search buffers

0.20:
* extensive API docs
* fancy shortening for authors list
* moved default location for config to ~/.config/alot/config
* message templates
* hooks for pre/post editing and RE/FWD quotestrings
* recipient completion gives priority to abook of sender account
* smarter in-string-tab completion
* added ability to pipe messages/treads to custom shell commands
* initial command configurable in config file
* non-blocking prompt/choice (new syntax for prompts!)
* usage help for every command
* bindings help
* tons of fixes

0.11:
This minor release is mostly bug fixes and some small features.
I wanted to release a more stable and usable version before I start
hacking on a thread view rewrite.

* renamed config section [tag translate] to [tag-translate]
* docs: more elaborate API docs, INSTALL and USAGE as markdown in github wiki
* more compact header displays in thread view
* command-line history (for one session)
* editor file encoding is now user configurable
* signatures for outgoing mails per account
* optional display of message content in search results
* config option for strftime formating of timestamps
* printing

* fix parse multiline headers from edited tempfile
* fix reply to unusually formated mails (e.g. no recipient)
* fix lots of encoding issues
* handle extra wide characters in tag widgets
* fixes in ui.prompt
* fix storing outgoing mails to sent_box
* more liberal header encoding for outgoing mails
* use mimetype lib to guess right content-type of attachments<|MERGE_RESOLUTION|>--- conflicted
+++ resolved
@@ -1,10 +1,6 @@
-<<<<<<< HEAD
 0.8:
 * Port to python 3. Python 2.x no longer supported
-=======
-next:
 * feature: Add a new 'namedqueries' buffer type for displaying named queries.
->>>>>>> 28e2c236
 
 0.7:
 * info: missing html mailcap entry now reported as mail body text
