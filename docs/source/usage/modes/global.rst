--- conflicted
+++ resolved
@@ -53,9 +53,6 @@
     Executes python code
 
     argument
-<<<<<<< HEAD
-        python command string to call
-=======
         command line to execute
 
     optional arguments
@@ -91,7 +88,6 @@
 .. describe:: pyshell
 
     open an interactive python shell for introspection
->>>>>>> 28e2c236
 
 
 .. _cmd.global.compose:
