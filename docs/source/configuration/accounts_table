
.. CAUTION: THIS FILE IS AUTO-GENERATED
    from the inline comments of specfile defaults/alot.rc.spec.

    If you want to change its content make your changes
    to that spec to ensure they woun't be overwritten later.

.. _address:

.. describe:: address

     your main email address

    :type: string

.. _alias-regexp:

.. describe:: alias_regexp

     a regex for catching further aliases (like + extensions).

    :type: string
    :default: None


.. _aliases:

.. describe:: aliases

     used to clear your addresses/ match account when formatting replies

    :type: string list
    :default: ,


.. _case-sensitive-username:

.. describe:: case_sensitive_username

     Whether the server treats the address as case-senstive or
     case-insensitve (True for the former, False for the latter)

     .. note:: The vast majority (if not all) SMTP servers in modern use
               treat usernames as case insenstive, you should only set
               this if you know that you need it.

    :type: boolean
    :default: False


.. _draft-box:

.. describe:: draft_box

     where to store draft mails, e.g. `maildir:///home/you/mail/Drafts`.
     You can use mbox, maildir, mh, babyl and mmdf in the protocol part of the URL.

     .. note:: You will most likely want drafts indexed by notmuch to be able to
               later access them within alot. This currently only works for
               maildir containers in a path below your notmuch database path.

    :type: mail_container
    :default: None


<<<<<<< HEAD
=======
.. _sent-tags:

.. describe:: sent_tags

     list of tags to automatically add to outgoing messages

    :type: string list
    :default: sent


.. _draft-tags:

.. describe:: draft_tags

     list of tags to automatically add to draft messages

    :type: string list
    :default: draft


.. _replied-tags:

.. describe:: replied_tags

     list of tags to automatically add to replied messages

    :type: string list
    :default: replied


.. _passed-tags:

.. describe:: passed_tags

     list of tags to automatically add to passed messages

    :type: string list
    :default: passed


.. _signature:

.. describe:: signature

     path to signature file that gets attached to all outgoing mails from this account, optionally
     renamed to :ref:`signature_filename <signature-filename>`.

    :type: string
    :default: None


.. _signature-as-attachment:

.. describe:: signature_as_attachment

     attach signature file if set to True, append its content (mimetype text)
     to the body text if set to False.

    :type: boolean
    :default: False


.. _signature-filename:

.. describe:: signature_filename

     signature file's name as it appears in outgoing mails if
     :ref:`signature_as_attachment <signature-as-attachment>` is set to True

    :type: string
    :default: None


.. _sign-by-default:

.. describe:: sign_by_default

     Outgoing messages will be GPG signed by default if this is set to True.

    :type: boolean
    :default: False


>>>>>>> 2a8f3413
.. _encrypt-by-default:

.. describe:: encrypt_by_default

     Alot will try to GPG encrypt outgoing messages by default when this
     is set to `all` or `trusted`.  If set to `all` the message will be
     encrypted for all recipients for who a key is available in the key
     ring.  If set to `trusted` it will be encrypted to all
     recipients if a trusted key is available for all recipients (one
     where the user id for the key is signed with a trusted signature).

     .. note:: If the message will not be encrypted by default you can
               still use the :ref:`toggleencrypt
               <cmd.envelope.toggleencrypt>`, :ref:`encrypt
               <cmd.envelope.encrypt>` and :ref:`unencrypt
               <cmd.envelope.unencrypt>` commands to encrypt it.
     .. deprecated:: 0.4
               The values `True` and `False` are interpreted as `all` and
               `none` respectively. `0`, `1`, `true`, `True`, `false`,
               `False`, `yes`, `Yes`, `no`, `No`, will be removed before
               1.0, please move to `all`, `none`, or `trusted`.

    :type: option, one of ['all', 'none', 'trusted', 'True', 'False', 'true', 'false', 'Yes', 'No', 'yes', 'no', '1', '0']
    :default: none


.. _encrypt-to-self:

.. describe:: encrypt_to_self

     If this is true when encrypting a message it will also be encrypted
     with the key defined for this account.

     .. warning::

        Before 0.6 this was controlled via gpg.conf.

    :type: boolean
    :default: True


.. _gpg-key:

.. describe:: gpg_key

     The GPG key ID you want to use with this account.

    :type: string
    :default: None


.. _realname:

.. describe:: realname

     used to format the (proposed) From-header in outgoing mails

    :type: string

.. _sendmail-command:

.. describe:: sendmail_command

     sendmail command. This is the shell command used to send out mails via the sendmail protocol

    :type: string
    :default: "sendmail -t"


.. _sent-box:

.. describe:: sent_box

     where to store outgoing mails, e.g. `maildir:///home/you/mail/Sent`.
     You can use mbox, maildir, mh, babyl and mmdf in the protocol part of the URL.

     .. note:: If you want to add outgoing mails automatically to the notmuch index
               you must use maildir in a path within your notmuch database path.

    :type: mail_container
    :default: None


.. _sent-tags:

.. describe:: sent_tags

     list of tags to automatically add to outgoing messages

    :type: string list
    :default: sent,


.. _sign-by-default:

.. describe:: sign_by_default

     Outgoing messages will be GPG signed by default if this is set to True.

    :type: boolean
    :default: False


.. _signature:

.. describe:: signature

     path to signature file that gets attached to all outgoing mails from this account, optionally
     renamed to :ref:`signature_filename <signature-filename>`.

    :type: string
    :default: None


.. _signature-as-attachment:

.. describe:: signature_as_attachment

     attach signature file if set to True, append its content (mimetype text)
     to the body text if set to False.

    :type: boolean
    :default: False


.. _signature-filename:

.. describe:: signature_filename

     signature file's name as it appears in outgoing mails if
     :ref:`signature_as_attachment <signature-as-attachment>` is set to True

    :type: string
    :default: None
<|MERGE_RESOLUTION|>--- conflicted
+++ resolved
@@ -63,18 +63,6 @@
     :default: None
 
 
-<<<<<<< HEAD
-=======
-.. _sent-tags:
-
-.. describe:: sent_tags
-
-     list of tags to automatically add to outgoing messages
-
-    :type: string list
-    :default: sent
-
-
 .. _draft-tags:
 
 .. describe:: draft_tags
@@ -85,70 +73,6 @@
     :default: draft
 
 
-.. _replied-tags:
-
-.. describe:: replied_tags
-
-     list of tags to automatically add to replied messages
-
-    :type: string list
-    :default: replied
-
-
-.. _passed-tags:
-
-.. describe:: passed_tags
-
-     list of tags to automatically add to passed messages
-
-    :type: string list
-    :default: passed
-
-
-.. _signature:
-
-.. describe:: signature
-
-     path to signature file that gets attached to all outgoing mails from this account, optionally
-     renamed to :ref:`signature_filename <signature-filename>`.
-
-    :type: string
-    :default: None
-
-
-.. _signature-as-attachment:
-
-.. describe:: signature_as_attachment
-
-     attach signature file if set to True, append its content (mimetype text)
-     to the body text if set to False.
-
-    :type: boolean
-    :default: False
-
-
-.. _signature-filename:
-
-.. describe:: signature_filename
-
-     signature file's name as it appears in outgoing mails if
-     :ref:`signature_as_attachment <signature-as-attachment>` is set to True
-
-    :type: string
-    :default: None
-
-
-.. _sign-by-default:
-
-.. describe:: sign_by_default
-
-     Outgoing messages will be GPG signed by default if this is set to True.
-
-    :type: boolean
-    :default: False
-
-
->>>>>>> 2a8f3413
 .. _encrypt-by-default:
 
 .. describe:: encrypt_by_default
@@ -200,6 +124,16 @@
     :default: None
 
 
+.. _passed-tags:
+
+.. describe:: passed_tags
+
+     list of tags to automatically add to passed messages
+
+    :type: string list
+    :default: passed
+
+
 .. _realname:
 
 .. describe:: realname
@@ -207,6 +141,16 @@
      used to format the (proposed) From-header in outgoing mails
 
     :type: string
+
+.. _replied-tags:
+
+.. describe:: replied_tags
+
+     list of tags to automatically add to replied messages
+
+    :type: string list
+    :default: replied
+
 
 .. _sendmail-command:
 
@@ -239,7 +183,7 @@
      list of tags to automatically add to outgoing messages
 
     :type: string list
-    :default: sent,
+    :default: sent
 
 
 .. _sign-by-default:
