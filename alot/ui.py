--- conflicted
+++ resolved
@@ -31,24 +31,6 @@
         :param colourmode: determines which theme to chose
         :type colourmode: int in [1,16,256]
         """
-<<<<<<< HEAD
-        #: Database Manager (:class:`~alot.db.manager.DBManager`)
-        self.dbman = dbman
-        #: list of active buffers
-        self.buffers = []
-        #: points to currently active :class:`~alot.buffers.Buffer`
-        self.current_buffer = None
-        #: flag used to prevent multiple 'index locked' notifications
-        self.db_was_locked = False
-        #: interface mode identifier - type of current buffer
-        self.mode = 'global'
-        #: history of the command line prompt
-        self.commandprompthistory = []
-        #: stores partial keyboard input
-        self.input_queue = []
-        #: saves the last executed commandline
-        self.last_commandline = None
-=======
         self.dbman = dbman
         """Database Manager (:class:`~alot.db.manager.DBManager`)"""
         self.buffers = []
@@ -66,7 +48,6 @@
         self.last_commandline = None
         """saves the last executed commandline"""
 
->>>>>>> 9ca50195
         # define empty notification pile
         self._notificationbar = None
         # should we show a status bar?
