--- conflicted
+++ resolved
@@ -377,15 +377,11 @@
 
         #get To header
         if 'To' not in self.mail:
-<<<<<<< HEAD
             to = ui.prompt(prefix='To>',
                            completer=ContactsCompleter(ui.accountman))
-=======
-            to = ui.prompt(prefix='To>', completer=ContactsCompleter())
             if to == None:
                 ui.notify('canceled')
                 return
->>>>>>> e6d68139
             self.mail['To'] = encode_header('to', to)
         if settings.config.getboolean('general', 'ask_subject') and \
            not 'Subject' in self.mail:
