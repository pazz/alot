--- conflicted
+++ resolved
@@ -128,11 +128,7 @@
                     cmd = abook['command']
                     regexp = abook['regexp']
                     if cmd is not None and regexp is not None:
-<<<<<<< HEAD
-                        ef = abook['shellcommand_external_lookups']
-=======
                         ef = abook['shellcommand_external_filtering']
->>>>>>> dbfaa680
                         args['abook'] = ExternalAddressbook(cmd,
                                                             regexp,
                                                             external_filtering=ef)
