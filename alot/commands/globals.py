--- conflicted
+++ resolved
@@ -397,23 +397,14 @@
 
             linewidgets = []
             # mode specific maps
-<<<<<<< HEAD
-            linewidgets.append(urwid.Text((section_att,
-                                '\n%s-mode specific maps' % ui.mode)))
-            for (k, v) in modemaps.items():
-                line = urwid.Columns([('fixed', keycolumnwidth,
-                                       urwid.Text((text_att, k))),
-                                      urwid.Text((text_att, v))])
-                linewidgets.append(line)
-=======
             if modemaps:
-                linewidgets.append(urwid.Text(('help_section',
+                linewidgets.append(urwid.Text((section_att,
                                     '\n%s-mode specific maps' % ui.mode)))
                 for (k, v) in modemaps.items():
-                    line = urwid.Columns([('fixed', keycolumnwidth, urwid.Text(k)),
-                                          urwid.Text(v)])
+                    line = urwid.Columns([('fixed', keycolumnwidth,
+                                           urwid.Text((text_att, k))),
+                                          urwid.Text((text_att, v))])
                     linewidgets.append(line)
->>>>>>> e8938d29
 
             # global maps
             linewidgets.append(urwid.Text((section_att, '\nglobal maps')))
