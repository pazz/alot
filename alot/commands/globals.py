import os
import code
from twisted.internet import threads
import subprocess
import email
import urwid
from twisted.internet.defer import inlineCallbacks
import logging
import argparse
import glob
from StringIO import StringIO

from alot.commands import Command, registerCommand
from alot.completion import CommandLineCompleter
from alot.commands import CommandParseError
from alot.commands import commandfactory
from alot import buffers
from alot import widgets
from alot import helper
from alot import crypto
from alot.db.errors import DatabaseLockedError
from alot.completion import ContactsCompleter
from alot.completion import AccountCompleter
from alot.db.envelope import Envelope
from alot import commands
from alot.settings import settings
from alot.errors import GPGProblem
from alot.helper import split_commandstring
from alot.utils.booleanaction import BooleanAction

MODE = 'global'


@registerCommand(MODE, 'exit')
class ExitCommand(Command):
    """shut down cleanly"""
    @inlineCallbacks
    def apply(self, ui):
        if settings.get('bug_on_exit'):
            if (yield ui.choice('realy quit?', select='yes', cancel='no',
                               msg_position='left')) == 'no':
                return
        for b in ui.buffers:
            b.cleanup()
        ui.exit()


@registerCommand(MODE, 'search', usage='search query', arguments=[
    (['--sort'], {'help':'sort order', 'choices':[
                   'oldest_first', 'newest_first', 'message_id', 'unsorted']}),
    (['query'], {'nargs':argparse.REMAINDER, 'help':'search string'})])
class SearchCommand(Command):
    """open a new search buffer"""
    def __init__(self, query, sort=None, **kwargs):
        """
        :param query: notmuch querystring
        :type query: str
        """
        self.query = ' '.join(query)
        self.order = sort
        Command.__init__(self, **kwargs)

    def apply(self, ui):
        if self.query:
            open_searches = ui.get_buffers_of_type(buffers.SearchBuffer)
            to_be_focused = None
            for sb in open_searches:
                if sb.querystring == self.query:
                    to_be_focused = sb
            if to_be_focused:
                if ui.current_buffer != to_be_focused:
                    ui.buffer_focus(to_be_focused)
                else:
                    # refresh an already displayed search
                    ui.current_buffer.rebuild()
                    ui.update()
            else:
                ui.buffer_open(buffers.SearchBuffer(ui, self.query,
                                                    sort_order=self.order))
        else:
            ui.notify('empty query string')


@registerCommand(MODE, 'prompt', arguments=[
    (['startwith'], {'nargs':'?', 'default':'', 'help':'initial content'})])
class PromptCommand(Command):
    """prompts for commandline and interprets it upon select"""
    def __init__(self, startwith='', **kwargs):
        """
        :param startwith: initial content of the prompt widget
        :type startwith: str
        """
        self.startwith = startwith
        Command.__init__(self, **kwargs)

    @inlineCallbacks
    def apply(self, ui):
        logging.info('open command shell')
        mode = ui.mode or 'global'
        cmpl = CommandLineCompleter(ui.dbman, mode, ui.current_buffer)
        cmdline = yield ui.prompt('',
                                  text=self.startwith,
                                  completer=cmpl,
                                  history=ui.commandprompthistory,
                                  )
        logging.debug('CMDLINE: %s' % cmdline)

        # interpret and apply commandline
        if cmdline:
            # save into prompt history
            ui.commandprompthistory.append(cmdline)

            try:
                cmd = commandfactory(cmdline, mode)
                ui.apply_command(cmd)
            except CommandParseError, e:
                ui.notify(e.message, priority='error')


@registerCommand(MODE, 'refresh')
class RefreshCommand(Command):
    """refresh the current buffer"""
    def apply(self, ui):
        ui.current_buffer.rebuild()
        ui.update()


@registerCommand(MODE, 'shellescape', arguments=[
<<<<<<< HEAD
    (['--spawn'], {'action': 'store_true', 'default':None,
                   'help':'run in terminal window'}),
    (['--thread'], {'action': 'store_true', 'default':None,
                    'help':'run in separate thread'}),
    (['--refocus'], {'action': 'store_true', 'help':'refocus current buffer \
=======
    (['--spawn'], {'action': BooleanAction, 'default':None,
                   'help':'run in terminal window'}),
    (['--thread'], {'action': BooleanAction, 'default':None,
                    'help':'run in separate thread'}),
    (['--refocus'], {'action': BooleanAction, 'help':'refocus current buffer \
>>>>>>> 5469f2aa
                     after command has finished'}),
    (['cmd'], {'help':'command line to execute'})],
    forced={'shell': True},
)
class ExternalCommand(Command):
    """run external command"""
    def __init__(self, cmd, stdin=None, shell=False, spawn=False,
                 refocus=True, thread=False, on_success=None, **kwargs):
        """
        :param cmd: the command to call
        :type cmd: list or str
        :param stdin: input to pipe to the process
        :type stdin: file or str
        :param spawn: run command in a new terminal
        :type spawn: bool
        :param shell: let shell interpret command string
        :type shell: bool
        :param thread: run asynchronously, don't block alot
        :type thread: bool
        :param refocus: refocus calling buffer after cmd termination
        :type refocus: bool
        :param on_success: code to execute after command successfully exited
        :type on_success: callable
        """
        if isinstance(cmd, unicode):
            # convert cmdstring to list: in case shell==True,
            # Popen passes only the first item in the list to $SHELL
            cmd = [cmd] if shell else split_commandstring(cmd)
        self.cmdlist = cmd
        self.stdin = stdin
        self.shell = shell
        self.spawn = spawn
        self.refocus = refocus
        self.in_thread = thread
        self.on_success = on_success
        Command.__init__(self, **kwargs)

    def apply(self, ui):
        logging.debug('cmdlist: %s' % self.cmdlist)
        callerbuffer = ui.current_buffer

        #set standard input for subcommand
        stdin = None
        if self.stdin is not None:
            # wrap strings in StrinIO so that they behaves like a file
            if isinstance(self.stdin, unicode):
                stdin = StringIO(self.stdin)
            else:
                stdin = self.stdin

        def afterwards(data):
            if data == 'success':
                if callable(self.on_success):
                    self.on_success()
            else:
                ui.notify(data, priority='error')
            if self.refocus and callerbuffer in ui.buffers:
                logging.info('refocussing')
                ui.buffer_focus(callerbuffer)

        if self.spawn:
            term_cmd = settings.get('terminal_cmd', '')
            term_cmd = term_cmd.encode('utf-8', errors='ignore')
            logging.info('spawn in terminal: %s' % term_cmd)
            termcmdlist = split_commandstring(term_cmd)
            logging.info('term cmdlist: %s' % termcmdlist)
            self.cmdlist = termcmdlist + self.cmdlist

        logging.info('calling external command: %s' % self.cmdlist)

        def thread_code(*args):
            try:
                if stdin == None:
                    ret = subprocess.call(self.cmdlist, shell=self.shell)
                else:
                    proc = subprocess.Popen(self.cmdlist, shell=self.shell,
                                            stdin=subprocess.PIPE)
                    out, err = proc.communicate(stdin.read())
                    ret = proc.wait()
                if ret == 0:
                    return 'success'
            except OSError, e:
                return str(e)

        if self.in_thread:
            d = threads.deferToThread(thread_code)
            d.addCallback(afterwards)
        else:
            ui.mainloop.screen.stop()
            ret = thread_code()
            afterwards(ret)
            ui.mainloop.screen.start()


#@registerCommand(MODE, 'edit', arguments=[
#    (['--nospawn'], {'action': 'store_true', 'help':'spawn '}), #todo
#    (['path'], {'help':'file to edit'})]
#]
#)
class EditCommand(ExternalCommand):
    """edit a file"""
    def __init__(self, path, spawn=None, thread=None, **kwargs):
        """
        :param path: path to the file to be edited
        :type path: str
        :param spawn: force running edtor in a new terminal
        :type spawn: bool
        :param thread: run asynchronously, don't block alot
        :type thread: bool
        """
        self.spawn = settings.get('editor_spawn') or spawn
        if thread != None:
            self.thread = thread
        else:
            self.thread = settings.get('editor_in_thread')

        editor_cmdstring = None
        if os.path.isfile('/usr/bin/editor'):
            editor_cmdstring = '/usr/bin/editor'
        editor_cmdstring = os.environ.get('EDITOR', editor_cmdstring)
        editor_cmdstring = settings.get('editor_cmd') or editor_cmdstring
        logging.debug('using editor_cmd: %s' % editor_cmdstring)

        self.cmdlist = None
        if '%s' in editor_cmdstring:
            cmdstring = editor_cmdstring.replace('%s',
                                                 helper.shell_quote(path))
            self.cmdlist = split_commandstring(cmdstring)
        else:
            self.cmdlist = split_commandstring(editor_cmdstring) + [path]

        logging.debug({'spawn: ': self.spawn, 'in_thread': self.thread})
        ExternalCommand.__init__(self, self.cmdlist,
                                 spawn=self.spawn, thread=self.thread,
                                 **kwargs)

    def apply(self, ui):
        if self.cmdlist == None:
            ui.notify('no editor set', priority='error')
        else:
            return ExternalCommand.apply(self, ui)


@registerCommand(MODE, 'pyshell')
class PythonShellCommand(Command):
    """open an interactive python shell for introspection"""
    def apply(self, ui):
        ui.mainloop.screen.stop()
        code.interact(local=locals())
        ui.mainloop.screen.start()


@registerCommand(MODE, 'bclose')
class BufferCloseCommand(Command):
    """close a buffer"""
    def __init__(self, buffer=None, **kwargs):
        """
        :param buffer: the buffer to close or None for current
        :type buffer: `alot.buffers.Buffer`
        """
        self.buffer = buffer
        Command.__init__(self, **kwargs)

    def apply(self, ui):
        if self.buffer == None:
            self.buffer = ui.current_buffer
        if len(ui.buffers) == 1:
            if settings.get('quit_on_last_bclose'):
                logging.info('closing the last buffer, exiting')
                ui.apply_command(ExitCommand())
            else:
                logging.info('not closing last remaining buffer as '
                               'global.quit_on_last_bclose is set to False')
        else:
            ui.buffer_close(self.buffer)


@registerCommand(MODE, 'bprevious', forced={'offset': -1},
                 help='focus previous buffer')
@registerCommand(MODE, 'bnext', forced={'offset': +1},
                 help='focus next buffer')
class BufferFocusCommand(Command):
    """focus a :class:`~alot.buffers.Buffer`"""
    def __init__(self, buffer=None, offset=0, **kwargs):
        """
        :param buffer: the buffer to focus or None
        :type buffer: `alot.buffers.Buffer`
        :param offset: position of the buffer to focus relative to the
                       currently focussed one. This is used only if `buffer`
                       is set to `None`
        :type offset: int
        """
        self.buffer = buffer
        self.offset = offset
        Command.__init__(self, **kwargs)

    def apply(self, ui):
        if self.offset:
            idx = ui.buffers.index(ui.current_buffer)
            num = len(ui.buffers)
            self.buffer = ui.buffers[(idx + self.offset) % num]
        ui.buffer_focus(self.buffer)


@registerCommand(MODE, 'bufferlist')
class OpenBufferlistCommand(Command):
    """open a list of active buffers"""
    def __init__(self, filtfun=None, **kwargs):
        """
        :param filtfun: filter to apply to displayed list
        :type filtfun: callable (str->bool)
        """
        self.filtfun = filtfun
        Command.__init__(self, **kwargs)

    def apply(self, ui):
        blists = ui.get_buffers_of_type(buffers.BufferlistBuffer)
        if blists:
            ui.buffer_focus(blists[0])
        else:
            bl = buffers.BufferlistBuffer(ui, self.filtfun)
            ui.buffer_open(bl)


@registerCommand(MODE, 'taglist')
class TagListCommand(Command):
    """opens taglist buffer"""
    def __init__(self, filtfun=None, **kwargs):
        """
        :param filtfun: filter to apply to displayed list
        :type filtfun: callable (str->bool)
        """
        self.filtfun = filtfun
        Command.__init__(self, **kwargs)

    def apply(self, ui):
        tags = ui.dbman.get_all_tags()
        blists = ui.get_buffers_of_type(buffers.TagListBuffer)
        if blists:
            buf = blists[0]
            buf.tags = tags
            buf.rebuild()
            ui.buffer_focus(buf)
        else:
            ui.buffer_open(buffers.TagListBuffer(ui, tags, self.filtfun))


@registerCommand(MODE, 'flush')
class FlushCommand(Command):
    """flush write operations or retry until committed"""
    def apply(self, ui):
        try:
            ui.dbman.flush()
        except DatabaseLockedError:
            timeout = settings.get('flush_retry_timeout')

            def f(*args):
                self.apply(ui)
            ui.mainloop.set_alarm_in(timeout, f)
            ui.notify('index locked, will try again in %d secs' % timeout)
            ui.update()
            return
        logging.debug('flush complete')


#TODO: choices
@registerCommand(MODE, 'help', arguments=[
    (['commandname'], {'help':'command or \'bindings\''})])
class HelpCommand(Command):
    """
    display help for a command. Use \'bindings\' to
    display all keybings interpreted in current mode.'
    """
    def __init__(self, commandname='', **kwargs):
        """
        :param commandname: command to document
        :type commandname: str
        """
        Command.__init__(self, **kwargs)
        self.commandname = commandname

    def apply(self, ui):
        logging.debug('HELP')
        if self.commandname == 'bindings':
            text_att = settings.get_theming_attribute('help', 'text')
            title_att = settings.get_theming_attribute('help', 'title')
            section_att = settings.get_theming_attribute('help', 'section')
            # get mappings
            if ui.mode in settings._bindings:
                modemaps = dict(settings._bindings[ui.mode].items())
            else:
                modemaps = {}
            is_scalar = lambda (k, v): k in settings._bindings.scalars
            globalmaps = dict(filter(is_scalar, settings._bindings.items()))

            # build table
            maxkeylength = len(max((modemaps).keys() + globalmaps.keys(),
                                   key=len))
            keycolumnwidth = maxkeylength + 2

            linewidgets = []
            # mode specific maps
            if modemaps:
                linewidgets.append(urwid.Text((section_att,
                                    '\n%s-mode specific maps' % ui.mode)))
                for (k, v) in modemaps.items():
                    line = urwid.Columns([('fixed', keycolumnwidth,
                                           urwid.Text((text_att, k))),
                                          urwid.Text((text_att, v))])
                    linewidgets.append(line)

            # global maps
            linewidgets.append(urwid.Text((section_att, '\nglobal maps')))
            for (k, v) in globalmaps.items():
                if k not in modemaps:
                    line = urwid.Columns(
                        [('fixed', keycolumnwidth, urwid.Text((text_att, k))),
                         urwid.Text((text_att, v))])
                    linewidgets.append(line)

            body = urwid.ListBox(linewidgets)
            ckey = 'cancel'
            titletext = 'Bindings Help (%s cancels)' % ckey

            box = widgets.DialogBox(body, titletext,
                                    bodyattr=text_att,
                                    titleattr=title_att)

            # put promptwidget as overlay on main widget
            overlay = urwid.Overlay(box, ui.mainframe, 'center',
                                    ('relative', 70), 'middle',
                                    ('relative', 70))
            ui.show_as_root_until_keypress(overlay, 'cancel')
        else:
            logging.debug('HELP %s' % self.commandname)
            parser = commands.lookup_parser(self.commandname, ui.mode)
            if parser:
                ui.notify(parser.format_help(), block=True)
            else:
                ui.notify('command not known: %s' % self.commandname,
                          priority='error')


@registerCommand(MODE, 'compose', arguments=[
    (['--sender'], {'nargs': '?', 'help':'sender'}),
    (['--template'], {'nargs':'?',
                      'help':'path to a template message file'}),
    (['--subject'], {'nargs':'?', 'help':'subject line'}),
    (['--to'], {'nargs':'+', 'help':'recipients'}),
    (['--cc'], {'nargs':'+', 'help':'copy to'}),
    (['--bcc'], {'nargs':'+', 'help':'blind copy to'}),
    (['--attach'], {'nargs':'+', 'help':'attach files'}),
    (['--omit_signature'], {'action': 'store_true',
                            'help':'do not add signature'}),
<<<<<<< HEAD
    (['--spawn'], {'action': 'store_true', 'default': None,
=======
    (['--spawn'], {'action': BooleanAction, 'default':None,
>>>>>>> 5469f2aa
                   'help':'spawn editor in new terminal'}),
])
class ComposeCommand(Command):
    """compose a new email"""
    def __init__(self, envelope=None, headers={}, template=None,
                 sender=u'', subject=u'', to=[], cc=[], bcc=[], attach=None,
                 omit_signature=False, spawn=None, **kwargs):
        """
        :param envelope: use existing envelope
        :type envelope: :class:`~alot.db.envelope.Envelope`
        :param headers: forced header values
        :type header: doct (str->str)
        :param template: name of template to parse into the envelope after
                         creation. This should be the name of a file in your
                         template_dir
        :type template: str
        :param sender: From-header value
        :type sender: str
        :param subject: Subject-header value
        :type subject: str
        :param to: To-header value
        :type to: str
        :param cc: Cc-header value
        :type cc: str
        :param bcc: Bcc-header value
        :type bcc: str
        :param attach: Path to files to be attached (globable)
        :type attach: str
        :param omit_signature: do not attach/append signature
        :type omit_signature: bool
        :param spawn: force spawning of editor in a new terminal
        :type spawn: bool
        """

        Command.__init__(self, **kwargs)

        self.envelope = envelope
        self.template = template
        self.headers = headers
        self.sender = sender
        self.subject = subject
        self.to = to
        self.cc = cc
        self.bcc = bcc
        self.attach = attach
        self.omit_signature = omit_signature
        self.force_spawn = spawn

    @inlineCallbacks
    def apply(self, ui):
        if self.envelope == None:
            self.envelope = Envelope()
        if self.template is not None:
            #get location of tempsdir, containing msg templates
            tempdir = settings.get('template_dir')
            tempdir = os.path.expanduser(tempdir)
            if not tempdir:
                xdgdir = os.environ.get('XDG_CONFIG_HOME',
                                        os.path.expanduser('~/.config'))
                tempdir = os.path.join(xdgdir, 'alot', 'templates')

            path = os.path.expanduser(self.template)
            if not os.path.dirname(path):  # use tempsdir
                if not os.path.isdir(tempdir):
                    ui.notify('no templates directory: %s' % tempdir,
                              priority='error')
                    return
                path = os.path.join(tempdir, path)

            if not os.path.isfile(path):
                ui.notify('could not find template: %s' % path,
                          priority='error')
                return
            try:
                self.envelope.parse_template(open(path).read())
            except Exception, e:
                ui.notify(str(e), priority='error')
                return

        # set forced headers
        for key, value in self.headers.items():
            self.envelope.add(key, value)

        # set forced headers for separate parameters
        if self.sender:
            self.envelope.add('From', self.sender)
        if self.subject:
            self.envelope.add('Subject', self.subject)
        if self.to:
            self.envelope.add('To', ','.join(self.to))
        if self.cc:
            self.envelope.add('Cc', ','.join(self.cc))
        if self.bcc:
            self.envelope.add('Bcc', ','.join(self.bcc))

        # get missing From header
        if not 'From' in self.envelope.headers:
            accounts = settings.get_accounts()
            if len(accounts) == 1:
                a = accounts[0]
                fromstring = "%s <%s>" % (a.realname, a.address)
                self.envelope.add('From', fromstring)
            else:
                cmpl = AccountCompleter()
                fromaddress = yield ui.prompt('From', completer=cmpl,
                                              tab=1)
                if fromaddress is None:
                    ui.notify('canceled')
                    return
                a = settings.get_account_by_address(fromaddress)
                if a is not None:
                    fromstring = "%s <%s>" % (a.realname, a.address)
                    self.envelope.add('From', fromstring)
                else:
                    self.envelope.add('From', fromaddress)

        # add signature
        if not self.omit_signature:
            name, addr = email.Utils.parseaddr(self.envelope['From'])
            account = settings.get_account_by_address(addr)
            if account is not None:
                if account.signature:
                    logging.debug('has signature')
                    sig = os.path.expanduser(account.signature)
                    if os.path.isfile(sig):
                        logging.debug('is file')
                        if account.signature_as_attachment:
                            name = account.signature_filename or None
                            self.envelope.attach(sig, filename=name)
                            logging.debug('attached')
                        else:
                            sigcontent = open(sig).read()
                            enc = helper.guess_encoding(sigcontent)
                            mimetype = helper.guess_mimetype(sigcontent)
                            if mimetype.startswith('text'):
                                sigcontent = helper.string_decode(sigcontent,
                                                                  enc)
                                self.envelope.body += '\n' + sigcontent
                    else:
                        ui.notify('could not locate signature: %s' % sig,
                                  priority='error')
                        if (yield ui.choice('send without signature',
                                        select='yes', cancel='no')) == 'no':
                            return

        # Figure out whether we should GPG sign messages by default
        # and look up key if so
        sender = self.envelope.get('From')
        name, addr = email.Utils.parseaddr(sender)
        account = settings.get_account_by_address(addr)
        if account:
            self.envelope.sign = account.sign_by_default
            self.envelope.sign_key = account.gpg_key

        # get missing To header
        if 'To' not in self.envelope.headers:
            allbooks = not settings.get('complete_matching_abook_only')
            logging.debug(allbooks)
            if account is not None:
                abooks = settings.get_addressbooks(order=[account],
                                                    append_remaining=allbooks)
                logging.debug(abooks)
                completer = ContactsCompleter(abooks)
            else:
                completer = None
            to = yield ui.prompt('To',
                                 completer=completer)
            if to == None:
                ui.notify('canceled')
                return
            self.envelope.add('To', to.strip(' \t\n,'))

        if settings.get('ask_subject') and \
           not 'Subject' in self.envelope.headers:
            subject = yield ui.prompt('Subject')
            logging.debug('SUBJECT: "%s"' % subject)
            if subject == None:
                ui.notify('canceled')
                return
            self.envelope.add('Subject', subject)

        if self.attach:
            for gpath in self.attach:
                for a in glob.glob(gpath):
                    self.envelope.attach(a)
                    logging.debug('attaching: ' + a)

        cmd = commands.envelope.EditCommand(envelope=self.envelope,
                spawn=self.force_spawn, refocus=False)
        ui.apply_command(cmd)


@registerCommand(MODE, 'move', help='move focus', arguments=[
    (['key'], {'nargs':'+', 'help':'direction'})])
@registerCommand(MODE, 'cancel', help='send cancel event',
                 forced={'key': 'cancel'})
@registerCommand(MODE, 'select', help='send select event',
                 forced={'key': 'select'})
class SendKeypressCommand(Command):
    """send a keypress to the main widget to be processed by urwid"""
    def __init__(self, key, **kwargs):
        Command.__init__(self, **kwargs)
        if isinstance(key, list):
            key = ' '.join(key)
        self.key = key

    def apply(self, ui):
        ui.keypress(self.key)<|MERGE_RESOLUTION|>--- conflicted
+++ resolved
@@ -126,19 +126,11 @@
 
 
 @registerCommand(MODE, 'shellescape', arguments=[
-<<<<<<< HEAD
-    (['--spawn'], {'action': 'store_true', 'default':None,
-                   'help':'run in terminal window'}),
-    (['--thread'], {'action': 'store_true', 'default':None,
-                    'help':'run in separate thread'}),
-    (['--refocus'], {'action': 'store_true', 'help':'refocus current buffer \
-=======
     (['--spawn'], {'action': BooleanAction, 'default':None,
                    'help':'run in terminal window'}),
     (['--thread'], {'action': BooleanAction, 'default':None,
                     'help':'run in separate thread'}),
     (['--refocus'], {'action': BooleanAction, 'help':'refocus current buffer \
->>>>>>> 5469f2aa
                      after command has finished'}),
     (['cmd'], {'help':'command line to execute'})],
     forced={'shell': True},
@@ -493,11 +485,7 @@
     (['--attach'], {'nargs':'+', 'help':'attach files'}),
     (['--omit_signature'], {'action': 'store_true',
                             'help':'do not add signature'}),
-<<<<<<< HEAD
-    (['--spawn'], {'action': 'store_true', 'default': None,
-=======
     (['--spawn'], {'action': BooleanAction, 'default':None,
->>>>>>> 5469f2aa
                    'help':'spawn editor in new terminal'}),
 ])
 class ComposeCommand(Command):
