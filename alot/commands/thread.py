import os
import logging
import tempfile
from twisted.internet.defer import inlineCallbacks
import re
import subprocess
from email.Utils import parseaddr
import mailcap
from cStringIO import StringIO

from alot.commands import Command, registerCommand
from alot.commands.globals import ExternalCommand
from alot.commands.globals import FlushCommand
from alot.commands.globals import ComposeCommand
from alot.commands.globals import RefreshCommand
from alot import widgets
from alot import completion
from alot.db.utils import decode_header
from alot.db.utils import encode_header
from alot.db.utils import extract_headers
from alot.db.utils import extract_body
from alot.db.envelope import Envelope
from alot.db.attachment import Attachment
from alot.db.errors import DatabaseROError
from alot.settings import settings
from alot.helper import parse_mailcap_nametemplate
from alot.helper import split_commandstring
from alot.utils.booleanaction import BooleanAction

MODE = 'thread'


def recipient_to_from(mail, my_accounts):
    """
    construct a suitable From-Header for forwards/replies to
    a given mail.

    :param mail: the email to inspect
    :type mail: `email.message.Message`
    :param my_accounts: list of accounts from which to chose from
    :type my_accounts: list of `alot.account.Account`
    """
    realname = None
    address = None

    # extract list of recipients to check for my address
    rec_to = filter(lambda x: x, mail.get('To', '').split(','))
    rec_cc = filter(lambda x: x, mail.get('Cc', '').split(','))
    delivered_to = mail.get('Delivered-To', None)
    recipients = rec_to + rec_cc
    if delivered_to is not None:
        recipients.append(delivered_to)

    # pick the most important account that has an address in recipients
    # and use that accounts realname and the found recipient address
    for acc in my_accounts:
        acc_addresses = acc.get_addresses()
        for rec in recipients:
            _, raddress = parseaddr(rec)
            raddress = raddress.decode()
            if raddress in acc_addresses and realname is None:
                realname = acc.realname
                address = raddress

    # revert to default account if nothing found
    if realname is None:
        realname = my_accounts[0].realname
        address = my_accounts[0].address
    return realname, address


@registerCommand(MODE, 'reply', arguments=[
    (['--all'], {'action':'store_true', 'help':'reply to all'}),
<<<<<<< HEAD
    (['--spawn'], {'action': 'store_true', 'default':None,
=======
    (['--spawn'], {'action': BooleanAction, 'default':None,
>>>>>>> 5469f2aa
                   'help':'open editor in new window'})])
class ReplyCommand(Command):
    """reply to message"""
    def __init__(self, message=None, all=False, spawn=None, **kwargs):
        """
        :param message: message to reply to (defaults to selected message)
        :type message: `alot.db.message.Message`
        :param all: group reply; copies recipients from Bcc/Cc/To to the reply
        :type all: bool
        :param spawn: force spawning of editor in a new terminal
        :type spawn: bool
        """
        self.message = message
        self.groupreply = all
        self.force_spawn = spawn
        Command.__init__(self, **kwargs)

    def apply(self, ui):
        # look if this makes sense: do we have any accounts set up?
        my_accounts = settings.get_accounts()
        if not my_accounts:
            ui.notify('no accounts set', priority='error')
            return

        # get message to forward if not given in constructor
        if not self.message:
            self.message = ui.current_buffer.get_selected_message()
        mail = self.message.get_email()

        # set body text
        name, address = self.message.get_author()
        timestamp = self.message.get_date()
        qf = settings.get_hook('reply_prefix')
        if qf:
            quotestring = qf(name, address, timestamp, ui=ui, dbm=ui.dbman)
        else:
            quotestring = 'Quoting %s (%s)\n' % (name, timestamp)
        mailcontent = quotestring
        quotehook = settings.get_hook('text_quote')
        if quotehook:
            mailcontent += quotehook(self.message.accumulate_body())
        else:
            quote_prefix = settings.get('quote_prefix')
            for line in self.message.accumulate_body().splitlines():
                mailcontent += quote_prefix + line + '\n'

        envelope = Envelope(bodytext=mailcontent)

        # copy subject
        subject = decode_header(mail.get('Subject', ''))
        if not subject.startswith('Re:'):
            subject = 'Re: ' + subject
        envelope.add('Subject', subject)

        # set From
        realname, address = recipient_to_from(mail, my_accounts)
        envelope.add('From', '%s <%s>' % (realname, address))

        # set To
        sender = mail['Reply-To'] or mail['From']
        recipients = [sender]
        my_addresses = settings.get_addresses()
        if self.groupreply:
            if sender != mail['From']:
                recipients.append(mail['From'])
            cleared = self.clear_my_address(my_addresses, mail.get('To', ''))
            recipients.append(cleared)

            # copy cc for group-replies
            if 'Cc' in mail:
                cc = self.clear_my_address(my_addresses, mail['Cc'])
                envelope.add('Cc', decode_header(cc))

        to = ', '.join(recipients)
        logging.debug('reply to: %s' % to)
        envelope.add('To', decode_header(to))

        # set In-Reply-To header
        envelope.add('In-Reply-To', '<%s>' % self.message.get_message_id())

        # set References header
        old_references = mail.get('References', '')
        if old_references:
            old_references = old_references.split()
            references = old_references[-8:]
            if len(old_references) > 8:
                references = old_references[:1] + references
            references.append('<%s>' % self.message.get_message_id())
            envelope.add('References', ' '.join(references))
        else:
            envelope.add('References', '<%s>' % self.message.get_message_id())

        # continue to compose
        ui.apply_command(ComposeCommand(envelope=envelope,
                                        spawn=self.force_spawn))

    def clear_my_address(self, my_addresses, value):
        new_value = []
        for entry in value.split(','):
            if not [a for a in my_addresses if a in entry]:
                new_value.append(entry.strip())
        return ', '.join(new_value)


@registerCommand(MODE, 'forward', arguments=[
    (['--attach'], {'action':'store_true', 'help':'attach original mail'}),
<<<<<<< HEAD
    (['--spawn'], {'action': 'store_true', 'default':None,
=======
    (['--spawn'], {'action': BooleanAction, 'default':None,
>>>>>>> 5469f2aa
                   'help':'open editor in new window'})])
class ForwardCommand(Command):
    """forward message"""
    def __init__(self, message=None, attach=True, spawn=None, **kwargs):
        """
        :param message: message to forward (defaults to selected message)
        :type message: `alot.db.message.Message`
        :param attach: attach original mail instead of inline quoting its body
        :type attach: bool
        :param spawn: force spawning of editor in a new terminal
        :type spawn: bool
        """
        self.message = message
        self.inline = not attach
        self.force_spawn = spawn
        Command.__init__(self, **kwargs)

    def apply(self, ui):
        # look if this makes sense: do we have any accounts set up?
        my_accounts = settings.get_accounts()
        if not my_accounts:
            ui.notify('no accounts set', priority='error')
            return

        # get message to forward if not given in constructor
        if not self.message:
            self.message = ui.current_buffer.get_selected_message()
        mail = self.message.get_email()

        envelope = Envelope()

        if self.inline:  # inline mode
            # set body text
            name, address = self.message.get_author()
            timestamp = self.message.get_date()
            qf = settings.get_hook('forward_prefix')
            if qf:
                quote = qf(name, address, timestamp, ui=ui, dbm=ui.dbman)
            else:
                quote = 'Forwarded message from %s (%s):\n' % (name, timestamp)
            mailcontent = quote
            quotehook = settings.get_hook('text_quote')
            if quotehook:
                mailcontent += quotehook(self.message.accumulate_body())
            else:
                quote_prefix = settings.get('quote_prefix')
                for line in self.message.accumulate_body().splitlines():
                    mailcontent += quote_prefix + line + '\n'

            envelope.body = mailcontent

        else:  # attach original mode
            # attach original msg
            mail.set_type('message/rfc822')
            mail['Content-Disposition'] = 'attachment'
            envelope.attach(Attachment(mail))

        # copy subject
        subject = decode_header(mail.get('Subject', ''))
        subject = 'Fwd: ' + subject
        envelope.add('Subject', subject)

        # set From
        realname, address = recipient_to_from(mail, my_accounts)
        envelope.add('From', '%s <%s>' % (realname, address))

        # continue to compose
        ui.apply_command(ComposeCommand(envelope=envelope,
                                        spawn=self.force_spawn))


@registerCommand(MODE, 'editnew', arguments=[
<<<<<<< HEAD
    (['--spawn'], {'action': 'store_true', 'default':None,
=======
    (['--spawn'], {'action': BooleanAction, 'default':None,
>>>>>>> 5469f2aa
                   'help':'open editor in new window'})])
class EditNewCommand(Command):
    """edit message in as new"""
    def __init__(self, message=None, spawn=None, **kwargs):
        """
        :param message: message to reply to (defaults to selected message)
        :type message: `alot.db.message.Message`
        :param spawn: force spawning of editor in a new terminal
        :type spawn: bool
        """
        self.message = message
        self.force_spawn = spawn
        Command.__init__(self, **kwargs)

    def apply(self, ui):
        if not self.message:
            self.message = ui.current_buffer.get_selected_message()
        mail = self.message.get_email()
        # set body text
        name, address = self.message.get_author()
        mailcontent = self.message.accumulate_body()
        envelope = Envelope(bodytext=mailcontent)

        # copy selected headers
        to_copy = ['Subject', 'From', 'To', 'Cc', 'Bcc', 'In-Reply-To',
                   'References']
        for key in to_copy:
            value = decode_header(mail.get(key, ''))
            if value:
                envelope.add(key, value)

        # copy attachments
        for b in self.message.get_attachments():
            envelope.attach(b)

        ui.apply_command(ComposeCommand(envelope=envelope,
                                        spawn=self.force_spawn,
                                        omit_signature=True))


@registerCommand(MODE, 'fold', forced={'visible': False}, arguments=[
    (['--all'], {'action': 'store_true', 'help':'fold all messages'})],
    help='fold message(s)')
@registerCommand(MODE, 'unfold', forced={'visible': True}, arguments=[
    (['--all'], {'action': 'store_true', 'help':'unfold all messages'})],
    help='unfold message(s)')
@registerCommand(MODE, 'togglesource', forced={'raw': 'toggle'}, arguments=[
    (['--all'], {'action': 'store_true', 'help':'affect all messages'})],
    help='display message source')
@registerCommand(MODE, 'toggleheaders', forced={'all_headers': 'toggle'},
    arguments=[
        (['--all'], {'action': 'store_true', 'help':'affect all messages'})],
    help='display all headers')
class ChangeDisplaymodeCommand(Command):
    """fold or unfold messages"""
    def __init__(self, all=False, visible=None, raw=None, all_headers=None,
                 **kwargs):
        """
        :param all: toggle all, not only selected message
        :type all: bool
        :param visible: unfold if `True`, fold if `False`, ignore if `None`
        :type visible: True, False, 'toggle' or None
        :param raw: display raw message text.
        :type raw: True, False, 'toggle' or None
        :param all_headers: show all headers (only visible if not in raw mode)
        :type all_headers: True, False, 'toggle' or None
        """
        self.all = all
        self.visible = visible
        self.raw = raw
        self.all_headers = all_headers
        Command.__init__(self, **kwargs)

    def apply(self, ui):
        lines = []
        if not self.all:
            lines.append(ui.current_buffer.get_selection())
        else:
            lines = ui.current_buffer.get_message_widgets()

        for widget in lines:
            msg = widget.get_message()

            # in case the thread is yet unread, remove this tag
            if self.visible or (self.visible == 'toggle' and widget.folded):
                if 'unread' in msg.get_tags():
                    msg.remove_tags(['unread'])
                    ui.apply_command(FlushCommand())

            if self.visible == 'toggle':
                self.visible = widget.folded
            if self.raw == 'toggle':
                self.raw = not widget.show_raw
            if self.all_headers == 'toggle':
                self.all_headers = not widget.show_all_headers

            logging.debug((self.visible, self.raw, self.all_headers))
            if self.visible is not None:
                widget.folded = not self.visible
            if self.raw is not None:
                widget.show_raw = self.raw
            if self.all_headers is not None:
                widget.show_all_headers = self.all_headers
            widget.rebuild()


@registerCommand(MODE, 'pipeto', arguments=[
    (['cmd'], {'help':'shellcommand to pipe to'}),
    (['--all'], {'action': 'store_true', 'help':'pass all messages'}),
    (['--format'], {'help':'output format', 'default':'raw',
                    'choices':['raw', 'decoded', 'id', 'filepath']}),
    (['--separately'], {'action': 'store_true',
                        'help':'call command once for each message'}),
    (['--background'], {'action': 'store_true',
                        'help':'don\'t stop the interface'}),
    (['--add_tags'], {'action': 'store_true',
                        'help':'add \'Tags\' header to the message'}),
    (['--shell'], {'action': 'store_true',
                        'help':'let the shell interpret the command'}),
    (['--notify_stdout'], {'action': 'store_true',
                'help':'display command\'s stdout as notification message'}),
],
)
class PipeCommand(Command):
    """pipe message(s) to stdin of a shellcommand"""
    def __init__(self, cmd, all=False, separately=False, background=False,
                 shell=False, notify_stdout=False, format='raw',
                 add_tags=False, noop_msg='no command specified',
                 confirm_msg='', done_msg='done', **kwargs):
        """
        :param cmd: shellcommand to open
        :type cmd: str or list of str
        :param all: pipe all, not only selected message
        :type all: bool
        :param separately: call command once per message
        :type separately: bool
        :param background: do not suspend the interface
        :type background: bool
        :param notify_stdout: display command\'s stdout as notification message
        :type notify_stdout: bool
        :param shell: let the shell interpret the command
        :type shell: bool
        :param format: what to pipe to the processes stdin. one of:
                       'raw': message content as is,
                       'decoded': message content, decoded quoted printable,
                       'id': message ids, separated by newlines,
                       'filepath': paths to message files on disk
        :type format: str
        :param add_tags: add 'Tags' header to the message
        :type add_tags: bool
        :param noop_msg: error notification to show if `cmd` is empty
        :type noop_msg: str
        :param confirm_msg: confirmation question to ask (continues directly if
                            unset)
        :type confirm_msg: str
        :param done_msg: notification message to show upon success
        :type done_msg: str
        """
        Command.__init__(self, **kwargs)
        if isinstance(cmd, unicode):
            cmd = split_commandstring(cmd)
        self.cmd = cmd
        self.whole_thread = all
        self.separately = separately
        self.background = background
        self.shell = shell
        self.notify_stdout = notify_stdout
        self.output_format = format
        self.add_tags = add_tags
        self.noop_msg = noop_msg
        self.confirm_msg = confirm_msg
        self.done_msg = done_msg

    @inlineCallbacks
    def apply(self, ui):
        # abort if command unset
        if not self.cmd:
            ui.notify(self.noop_msg, priority='error')
            return

        # get messages to pipe
        if self.whole_thread:
            thread = ui.current_buffer.get_selected_thread()
            if not thread:
                return
            to_print = thread.get_messages().keys()
        else:
            to_print = [ui.current_buffer.get_selected_message()]

        # ask for confirmation if needed
        if self.confirm_msg:
            if (yield ui.choice(self.confirm_msg, select='yes',
                                cancel='no')) == 'no':
                return

        # prepare message sources
        pipestrings = []
        separator = '\n\n'
        logging.debug('PIPETO format')
        logging.debug(self.output_format)

        if self.output_format == 'id':
            pipestrings = [e.get_message_id() for e in to_print]
            separator = '\n'
        elif self.output_format == 'filepath':
            pipestrings = [e.get_filename() for e in to_print]
            separator = '\n'
        else:
            for msg in to_print:
                mail = msg.get_email()
                if self.add_tags:
                    mail['Tags'] = encode_header('Tags',
                                                 ' '.join(msg.get_tags()))
                if self.output_format == 'raw':
                    pipestrings.append(mail.as_string())
                elif self.output_format == 'decoded':
                    headertext = extract_headers(mail)
                    bodytext = extract_body(mail)
                    msgtext = '%s\n\n%s' % (headertext, bodytext)
                    pipestrings.append(msgtext.encode('utf-8'))

        if not self.separately:
            pipestrings = [separator.join(pipestrings)]
        if self.shell:
            self.cmd = [' '.join(self.cmd)]

        # do teh monkey
        for mail in pipestrings:
            if self.background:
                logging.debug('call in background: %s' % str(self.cmd))
                proc = subprocess.Popen(self.cmd,
                                        shell=True, stdin=subprocess.PIPE,
                                        stdout=subprocess.PIPE,
                                        stderr=subprocess.PIPE)
                out, err = proc.communicate(mail)
            else:
                logging.debug('stop urwid screen')
                ui.mainloop.screen.stop()
                logging.debug('call: %s' % str(self.cmd))
                proc = subprocess.Popen(self.cmd, shell=True,
                                        stdin=subprocess.PIPE,
                                        stdout=subprocess.PIPE,
                                        stderr=subprocess.PIPE)
                out, err = proc.communicate(mail)
                logging.debug('start urwid screen')
                ui.mainloop.screen.start()
            if err:
                ui.notify(err, priority='error')
                return
            if self.notify_stdout:
                ui.notify(out)

        # display 'done' message
        if self.done_msg:
            ui.notify(self.done_msg)


@registerCommand(MODE, 'remove', arguments=[
    (['--all'], {'action': 'store_true', 'help':'remove whole thread'})])
class RemoveCommand(Command):
    """remove message(s) from the index"""
    def __init__(self, all=False, **kwargs):
        """
        :param all: remove all messages from thread, not just selected one
        :type all: bool
        """
        Command.__init__(self, **kwargs)
        self.all = all

    @inlineCallbacks
    def apply(self, ui):
        threadbuffer = ui.current_buffer
        # get messages and notification strings
        if self.all:
            thread = threadbuffer.get_selected_thread()
            tid = thread.get_thread_id()
            messages = thread.get_messages().keys()
            confirm_msg = 'remove all messages in thread?'
            ok_msg = 'removed all messages in thread: %s' % tid
        else:
            msg = threadbuffer.get_selected_message()
            messages = [msg]
            confirm_msg = 'remove selected message?'
            ok_msg = 'removed message: %s' % msg.get_message_id()

        # ask for confirmation
        if (yield ui.choice(confirm_msg, select='yes', cancel='no')) == 'no':
            return

        # notify callback
        def callback():
            threadbuffer.rebuild()
            ui.notify(ok_msg)

        # remove messages
        for m in messages:
            ui.dbman.remove_message(m, afterwards=callback)

        ui.apply_command(FlushCommand())


@registerCommand(MODE, 'print', arguments=[
    (['--all'], {'action': 'store_true', 'help':'print all messages'}),
    (['--raw'], {'action': 'store_true', 'help':'pass raw mail string'}),
    (['--separately'], {'action': 'store_true',
                        'help':'call print command once for each message'}),
    (['--add_tags'], {'action': 'store_true',
                        'help':'add \'Tags\' header to the message'}),
],
)
class PrintCommand(PipeCommand):
    """print message(s)"""
    def __init__(self, all=False, separately=False, raw=False, add_tags=False,
                 **kwargs):
        """
        :param all: print all, not only selected messages
        :type all: bool
        :param separately: call print command once per message
        :type separately: bool
        :param raw: pipe raw message string to print command
        :type raw: bool
        :param add_tags: add 'Tags' header to the message
        :type add_tags: bool
        """
        # get print command
        cmd = settings.get('print_cmd') or ''

        # set up notification strings
        if all:
            confirm_msg = 'print all messages in thread?'
            ok_msg = 'printed thread using %s' % cmd
        else:
            confirm_msg = 'print selected message?'
            ok_msg = 'printed message using %s' % cmd

        # no print cmd set
        noop_msg = 'no print command specified. Set "print_cmd" in the '\
                    'global section.'

        PipeCommand.__init__(self, [cmd], all=all, separately=separately,
                             background=True,
                             shell=False,
                             format='raw' if raw else 'decoded',
                             add_tags=add_tags,
                             noop_msg=noop_msg, confirm_msg=confirm_msg,
                             done_msg=ok_msg, **kwargs)


@registerCommand(MODE, 'save', arguments=[
    (['--all'], {'action': 'store_true', 'help':'save all attachments'}),
    (['path'], {'nargs':'?', 'help':'path to save to'})])
class SaveAttachmentCommand(Command):
    """save attachment(s)"""
    def __init__(self, all=False, path=None, **kwargs):
        """
        :param all: save all, not only selected attachment
        :type all: bool
        :param path: path to write to. if `all` is set, this must be a
                     directory.
        :type path: str
        """
        Command.__init__(self, **kwargs)
        self.all = all
        self.path = path

    @inlineCallbacks
    def apply(self, ui):
        pcomplete = completion.PathCompleter()
        savedir = settings.get('attachment_prefix', '~')
        if self.all:
            msg = ui.current_buffer.get_selected_message()
            if not self.path:
                self.path = yield ui.prompt('save attachments to',
                                            text=os.path.join(savedir, ''),
                                            completer=pcomplete)
            if self.path:
                if os.path.isdir(os.path.expanduser(self.path)):
                    for a in msg.get_attachments():
                        dest = a.save(self.path)
                        name = a.get_filename()
                        if name:
                            ui.notify('saved %s as: %s' % (name, dest))
                        else:
                            ui.notify('saved attachment as: %s' % dest)
                else:
                    ui.notify('not a directory: %s' % self.path,
                              priority='error')
            else:
                ui.notify('canceled')
        else:  # save focussed attachment
            focus = ui.get_deep_focus()
            if isinstance(focus, widgets.AttachmentWidget):
                attachment = focus.get_attachment()
                filename = attachment.get_filename()
                if not self.path:
                    msg = 'save attachment (%s) to ' % filename
                    initialtext = os.path.join(savedir, filename)
                    self.path = yield ui.prompt(msg,
                                                completer=pcomplete,
                                                text=initialtext)
                if self.path:
                    try:
                        dest = attachment.save(self.path)
                        ui.notify('saved attachment as: %s' % dest)
                    except (IOError, OSError), e:
                        ui.notify(str(e), priority='error')
                else:
                    ui.notify('canceled')


class OpenAttachmentCommand(Command):
    """displays an attachment according to mailcap"""
    def __init__(self, attachment, **kwargs):
        """
        :param attachment: attachment to open
        :type attachment: :class:`~alot.db.attachment.Attachment`
        """
        Command.__init__(self, **kwargs)
        self.attachment = attachment

    def apply(self, ui):
        logging.info('open attachment')
        mimetype = self.attachment.get_content_type()

        # returns pair of preliminary command string and entry dict containing
        # more info. We only use the dict and construct the command ourselves
        _, entry = settings.mailcap_find_match(mimetype)
        if entry:
            afterwards = None  # callback, will rm tempfile if used
            handler_stdin = None
            tempfile_name = None
            handler_raw_commandstring = entry['view']
            # read parameter
            part = self.attachment.get_mime_representation()
            parms = tuple(map('='.join, part.get_params()))

            # in case the mailcap defined command contains no '%s',
            # we pipe the files content to the handling command via stdin
            if '%s' in handler_raw_commandstring:
                nametemplate = entry.get('nametemplate', '%s')
                prefix, suffix = parse_mailcap_nametemplate(nametemplate)
                tmpfile = tempfile.NamedTemporaryFile(delete=False,
                                                      prefix=prefix,
                                                      suffix=suffix)

                tempfile_name = tmpfile.name
                self.attachment.write(tmpfile)
                tmpfile.close()

                def afterwards():
                    os.remove(tempfile_name)
            else:
                handler_stdin = StringIO()
                self.attachment.write(handler_stdin)

            # create handler command list
            handler_cmd = mailcap.subst(handler_raw_commandstring, mimetype,
                                        filename=tempfile_name, plist=parms)

            handler_cmdlist = split_commandstring(handler_cmd)

            # 'needsterminal' makes handler overtake the terminal
            nt = entry.get('needsterminal', None)
            overtakes = (nt is None)

            ui.apply_command(ExternalCommand(handler_cmdlist,
                                             stdin=handler_stdin,
                                             on_success=afterwards,
                                             thread=overtakes))
        else:
            ui.notify('unknown mime type')


@registerCommand(MODE, 'select')
class ThreadSelectCommand(Command):
    """select focussed element. The fired action depends on the focus:
        - if message summary, this toggles visibility of the message,
        - if attachment line, this opens the attachment"""
    def apply(self, ui):
        focus = ui.get_deep_focus()
        if isinstance(focus, widgets.MessageSummaryWidget):
            ui.apply_command(ChangeDisplaymodeCommand(visible='toggle'))
        elif isinstance(focus, widgets.AttachmentWidget):
            logging.info('open attachment')
            ui.apply_command(OpenAttachmentCommand(focus.get_attachment()))
        else:
            logging.info('unknown widget %s' % focus)


@registerCommand(MODE, 'tag', forced={'action': 'add'}, arguments=[
    (['--all'], {'action': 'store_true', 'help':'tag all messages in thread'}),
    (['--no-flush'], {'action': 'store_false', 'dest': 'flush',
                      'help': 'postpone a writeout to the index'}),
    (['tags'], {'help':'comma separated list of tags'})],
    help='add tags to message(s)',
)
@registerCommand(MODE, 'retag', forced={'action': 'set'}, arguments=[
    (['--all'], {'action': 'store_true', 'help':'tag all messages in thread'}),
    (['--no-flush'], {'action': 'store_false', 'dest': 'flush',
                      'help': 'postpone a writeout to the index'}),
    (['tags'], {'help':'comma separated list of tags'})],
    help='set message(s) tags.',
)
@registerCommand(MODE, 'untag', forced={'action': 'remove'}, arguments=[
    (['--all'], {'action': 'store_true', 'help':'tag all messages in thread'}),
    (['--no-flush'], {'action': 'store_false', 'dest': 'flush',
                      'help': 'postpone a writeout to the index'}),
    (['tags'], {'help':'comma separated list of tags'})],
    help='remove tags from message(s)',
)
@registerCommand(MODE, 'toggletags', forced={'action': 'toggle'}, arguments=[
    (['--all'], {'action': 'store_true', 'help':'tag all messages in thread'}),
    (['--no-flush'], {'action': 'store_false', 'dest': 'flush',
                      'help': 'postpone a writeout to the index'}),
    (['tags'], {'help':'comma separated list of tags'})],
    help='flip presence of tags on message(s)',
)
class TagCommand(Command):
    """manipulate message tags"""
    def __init__(self, tags=u'', action='add', all=False, flush=True,
                 **kwargs):
        """
        :param tags: comma separated list of tagstrings to set
        :type tags: str
        :param action: adds tags if 'add', removes them if 'remove', adds tags
                       and removes all other if 'set' or toggle individually if
                       'toggle'
        :type action: str
        :param all: tag all messages in thread
        :type all: bool
        :param flush: imediately write out to the index
        :type flush: bool
        """
        self.tagsstring = tags
        self.all = all
        self.action = action
        self.flush = flush
        Command.__init__(self, **kwargs)

    def apply(self, ui):
        all_message_widgets = ui.current_buffer.get_messagewidgets()
        if self.all:
            mwidgets = all_message_widgets
        else:
            mwidgets = [ui.current_buffer.get_selection()]
        messages = [mw.get_message() for mw in mwidgets]
        logging.debug('TAG %s' % str(messages))

        def refresh_widgets():
            for mw in all_message_widgets:
                mw.rebuild()

        tags = filter(lambda x: x, self.tagsstring.split(','))
        try:
            for m in messages:
                if self.action == 'add':
                    m.add_tags(tags, afterwards=refresh_widgets)
                if self.action == 'set':
                    m.add_tags(tags, afterwards=refresh_widgets,
                               remove_rest=True)
                elif self.action == 'remove':
                    m.remove_tags(tags, afterwards=refresh_widgets)
                elif self.action == 'toggle':
                    to_remove = []
                    to_add = []
                    for t in tags:
                        if t in m.get_tags():
                            to_remove.append(t)
                        else:
                            to_add.append(t)
                    m.remove_tags(to_remove)
                    m.add_tags(to_add, afterwards=refresh_widgets)
        except DatabaseROError:
            ui.notify('index in read-only mode', priority='error')
            return

        # flush index
        if self.flush:
            ui.apply_command(FlushCommand())<|MERGE_RESOLUTION|>--- conflicted
+++ resolved
@@ -71,11 +71,8 @@
 
 @registerCommand(MODE, 'reply', arguments=[
     (['--all'], {'action':'store_true', 'help':'reply to all'}),
-<<<<<<< HEAD
     (['--spawn'], {'action': 'store_true', 'default':None,
-=======
     (['--spawn'], {'action': BooleanAction, 'default':None,
->>>>>>> 5469f2aa
                    'help':'open editor in new window'})])
 class ReplyCommand(Command):
     """reply to message"""
@@ -182,11 +179,7 @@
 
 @registerCommand(MODE, 'forward', arguments=[
     (['--attach'], {'action':'store_true', 'help':'attach original mail'}),
-<<<<<<< HEAD
-    (['--spawn'], {'action': 'store_true', 'default':None,
-=======
     (['--spawn'], {'action': BooleanAction, 'default':None,
->>>>>>> 5469f2aa
                    'help':'open editor in new window'})])
 class ForwardCommand(Command):
     """forward message"""
@@ -259,11 +252,7 @@
 
 
 @registerCommand(MODE, 'editnew', arguments=[
-<<<<<<< HEAD
-    (['--spawn'], {'action': 'store_true', 'default':None,
-=======
     (['--spawn'], {'action': BooleanAction, 'default':None,
->>>>>>> 5469f2aa
                    'help':'open editor in new window'})])
 class EditNewCommand(Command):
     """edit message in as new"""
