# Copyright (C) 2011-2012  Patrick Totzke <patricktotzke@gmail.com>
# This file is released under the GNU GPL, version 3 or a later revision.
# For further details see the COPYING file
import os
import re
import logging
import tempfile
import argparse
from twisted.internet.defer import inlineCallbacks
import subprocess
from email.Utils import getaddresses, parseaddr
import mailcap
from cStringIO import StringIO

from alot.commands import Command, registerCommand
from alot.commands.globals import ExternalCommand
from alot.commands.globals import FlushCommand
from alot.commands.globals import ComposeCommand
from alot.commands.globals import MoveCommand
from alot.commands.envelope import SendCommand
from alot import completion
from alot.db.utils import decode_header
from alot.db.utils import encode_header
from alot.db.utils import extract_headers
from alot.db.utils import extract_body
from alot.db.envelope import Envelope
from alot.db.attachment import Attachment
from alot.db.errors import DatabaseROError
from alot.settings import settings
from alot.helper import parse_mailcap_nametemplate
from alot.helper import split_commandstring
from alot.utils.booleanaction import BooleanAction
from alot.completion import ContactsCompleter

from alot.widgets.globals import AttachmentWidget

MODE = 'thread'


def determine_sender(mail, action='reply'):
    """
    Inspect a given mail to reply/forward/bounce and find the most appropriate
    account to act from and construct a suitable From-Header to use.

    :param mail: the email to inspect
    :type mail: `email.message.Message`
    :param action: intended use case: one of "reply", "forward" or "bounce"
    :type action: str
    """
    assert action in ['reply', 'forward', 'bounce']
    realname = None
    address = None

    # get accounts
    my_accounts = settings.get_accounts()
    assert my_accounts, 'no accounts set!'

    # extract list of recipients to check for my address
    recipients = getaddresses(mail.get_all('To', [])
                              + mail.get_all('Cc', [])
                              + mail.get_all('Delivered-To', []))

    logging.debug('recipients: %s' % recipients)
    # pick the most important account that has an address in recipients
    # and use that accounts realname and the found recipient address
    for account in my_accounts:
        acc_addresses = account.get_addresses()
        for alias in acc_addresses:
            if realname is not None:
                break
            regex = re.compile(alias)
            for seen_name, seen_address in recipients:
                if regex.match(seen_address):
                    logging.debug("match!: '%s' '%s'" % (seen_address, alias))
                    if settings.get(action + '_force_realname'):
                        realname = account.realname
                    else:
                        realname = seen_name
                    if settings.get(action + '_force_address'):
                        address = account.address
                    else:
                        address = seen_address

    # revert to default account if nothing found
    if realname is None:
        account = my_accounts[0]
        realname = account.realname
        address = account.address
    logging.debug('using realname: "%s"' % realname)
    logging.debug('using address: %s' % address)

    from_value = address if realname == '' else '%s <%s>' % (realname, address)
    return from_value, account


@registerCommand(MODE, 'reply', arguments=[
    (['--all'], {'action': 'store_true', 'help': 'reply to all'}),
    (['--spawn'], {'action': BooleanAction, 'default': None,
                   'help': 'open editor in new window'})])
class ReplyCommand(Command):
    """reply to message"""
    def __init__(self, message=None, all=False, spawn=None, **kwargs):
        """
        :param message: message to reply to (defaults to selected message)
        :type message: `alot.db.message.Message`
        :param all: group reply; copies recipients from Bcc/Cc/To to the reply
        :type all: bool
        :param spawn: force spawning of editor in a new terminal
        :type spawn: bool
        """
        self.message = message
        self.groupreply = all
        self.force_spawn = spawn
        Command.__init__(self, **kwargs)

    def apply(self, ui):
        # get message to forward if not given in constructor
        if not self.message:
            self.message = ui.current_buffer.get_selected_message()
        mail = self.message.get_email()

        # set body text
        name, address = self.message.get_author()
        timestamp = self.message.get_date()
        qf = settings.get_hook('reply_prefix')
        if qf:
            quotestring = qf(name, address, timestamp, ui=ui, dbm=ui.dbman)
        else:
            quotestring = 'Quoting %s (%s)\n' % (name or address, timestamp)
        mailcontent = quotestring
        quotehook = settings.get_hook('text_quote')
        if quotehook:
            mailcontent += quotehook(self.message.accumulate_body())
        else:
            quote_prefix = settings.get('quote_prefix')
            for line in self.message.accumulate_body().splitlines():
                mailcontent += quote_prefix + line + '\n'

        envelope = Envelope(bodytext=mailcontent)

        # copy subject
        subject = decode_header(mail.get('Subject', ''))
        reply_subject_hook = settings.get_hook('reply_subject')
        if reply_subject_hook:
            subject = reply_subject_hook(subject)
        else:
            rsp = settings.get('reply_subject_prefix')
            if not subject.startswith(('Re:', rsp)):
                subject = rsp + subject
        envelope.add('Subject', subject)

        # set From-header and sending account
        try:
            from_header, account = determine_sender(mail, 'reply')
        except AssertionError as e:
            ui.notify(e.message, priority='error')
            return
        envelope.add('From', from_header)

        # set To
        sender = mail['Reply-To'] or mail['From']
        my_addresses = settings.get_addresses()
        sender_address = parseaddr(sender)[1]
<<<<<<< HEAD
=======
        cc = ''
>>>>>>> 833a8d65

        # check if reply is to self sent message
        if sender_address in my_addresses:
            recipients = [mail['To']]
            logging.debug('Replying to own message, set recipients to: %s' 
                % recipients)
        else:
            recipients = [sender]

        if self.groupreply:
<<<<<<< HEAD
            if sender != mail['From']:
                recipients.append(mail['From'])

            # append To addresses if not replying to self sent message
            if sender_address not in my_addresses:
                cleared = self.clear_my_address(
                    my_addresses, mail.get_all('To', []))
                recipients.append(cleared)

            # copy cc for group-replies
            if 'Cc' in mail:
                cc = self.clear_my_address(
                    my_addresses, mail.get_all('Cc', []))
                envelope.add('Cc', decode_header(cc))
=======
            # make sure that our own address is not included
            # if the message was self-sent, then our address is not included anyways
            followupto = self.clear_my_address(
                    my_addresses, mail.get_all('Mail-Followup-To', []))
            if followupto and settings.get('honor_followup_to'):
                logging.debug('honor followup to: %s', followupto)
                recipients = [followupto]
                # since Mail-Followup-To was set, ignore the Cc header
            else:
                if sender != mail['From']:
                    recipients.append(mail['From'])

                # append To addresses if not replying to self sent message
                if sender_address not in my_addresses:
                    cleared = self.clear_my_address(
                        my_addresses, mail.get_all('To', []))
                    recipients.append(cleared)

                # copy cc for group-replies
                if 'Cc' in mail:
                    cc = self.clear_my_address(
                        my_addresses, mail.get_all('Cc', []))
                    envelope.add('Cc', decode_header(cc))
>>>>>>> 833a8d65

        to = ', '.join(recipients)
        logging.debug('reply to: %s' % to)
        envelope.add('To', decode_header(to))

        # if any of the recipients is a mailinglist that we are subscribed to,
        # set Mail-Followup-To header so that duplicates are avoided
        if settings.get('followup_to'):
            # to and cc are already cleared of our own address
            allrecipients = [to]+[cc]
            lists = settings.get('mailinglists')
            # check if any address in the recipients matches a known mailing list
            if any([addr in lists for n,addr in getaddresses(allrecipients)]):
                followupto = ', '.join(allrecipients)
                logging.debug('mail followup to: %s' % followupto)
                envelope.add('Mail-Followup-To', decode_header(followupto))

        # set In-Reply-To header
        envelope.add('In-Reply-To', '<%s>' % self.message.get_message_id())

        # set References header
        old_references = mail.get('References', '')
        if old_references:
            old_references = old_references.split()
            references = old_references[-8:]
            if len(old_references) > 8:
                references = old_references[:1] + references
            references.append('<%s>' % self.message.get_message_id())
            envelope.add('References', ' '.join(references))
        else:
            envelope.add('References', '<%s>' % self.message.get_message_id())

        # continue to compose
        ui.apply_command(ComposeCommand(envelope=envelope,
                                        spawn=self.force_spawn))

    def clear_my_address(self, my_addresses, value):
        """return recipient header without the addresses in my_addresses"""
        new_value = []
        for name, address in getaddresses(value):
            if address not in my_addresses:
                if name != '':
                    new_value.append('"%s" <%s>' % (name, address))
                else:
                    new_value.append(address)
        return ', '.join(new_value)


@registerCommand(MODE, 'forward', arguments=[
    (['--attach'], {'action': 'store_true', 'help': 'attach original mail'}),
    (['--spawn'], {'action': BooleanAction, 'default': None,
                   'help': 'open editor in new window'})])
class ForwardCommand(Command):
    """forward message"""
    def __init__(self, message=None, attach=True, spawn=None, **kwargs):
        """
        :param message: message to forward (defaults to selected message)
        :type message: `alot.db.message.Message`
        :param attach: attach original mail instead of inline quoting its body
        :type attach: bool
        :param spawn: force spawning of editor in a new terminal
        :type spawn: bool
        """
        self.message = message
        self.inline = not attach
        self.force_spawn = spawn
        Command.__init__(self, **kwargs)

    def apply(self, ui):
        # get message to forward if not given in constructor
        if not self.message:
            self.message = ui.current_buffer.get_selected_message()
        mail = self.message.get_email()

        envelope = Envelope()

        if self.inline:  # inline mode
            # set body text
            name, address = self.message.get_author()
            timestamp = self.message.get_date()
            qf = settings.get_hook('forward_prefix')
            if qf:
                quote = qf(name, address, timestamp, ui=ui, dbm=ui.dbman)
            else:
                quote = 'Forwarded message from %s (%s):\n' % (
                    name or address, timestamp)
            mailcontent = quote
            quotehook = settings.get_hook('text_quote')
            if quotehook:
                mailcontent += quotehook(self.message.accumulate_body())
            else:
                quote_prefix = settings.get('quote_prefix')
                for line in self.message.accumulate_body().splitlines():
                    mailcontent += quote_prefix + line + '\n'

            envelope.body = mailcontent

        else:  # attach original mode
            # attach original msg
            mail.set_type('message/rfc822')
            mail['Content-Disposition'] = 'attachment'
            envelope.attach(Attachment(mail))

        # copy subject
        subject = decode_header(mail.get('Subject', ''))
        subject = 'Fwd: ' + subject
        forward_subject_hook = settings.get_hook('forward_subject')
        if forward_subject_hook:
            subject = forward_subject_hook(subject)
        else:
            fsp = settings.get('forward_subject_prefix')
            if not subject.startswith(('Fwd:', fsp)):
                subject = fsp + subject
        envelope.add('Subject', subject)

        # set From-header and sending account
        try:
            from_header, account = determine_sender(mail, 'reply')
        except AssertionError as e:
            ui.notify(e.message, priority='error')
            return
        envelope.add('From', from_header)

        # continue to compose
        ui.apply_command(ComposeCommand(envelope=envelope,
                                        spawn=self.force_spawn))


@registerCommand(MODE, 'bounce')
class BounceMailCommand(Command):
    """directly re-send selected message"""
    def __init__(self, message=None, **kwargs):
        """
        :param message: message to bounce (defaults to selected message)
        :type message: `alot.db.message.Message`
        """
        self.message = message
        Command.__init__(self, **kwargs)

    @inlineCallbacks
    def apply(self, ui):
        # get mail to bounce
        if not self.message:
            self.message = ui.current_buffer.get_selected_message()
        mail = self.message.get_email()

        # look if this makes sense: do we have any accounts set up?
        my_accounts = settings.get_accounts()
        if not my_accounts:
            ui.notify('no accounts set', priority='error')
            return

        # remove "Resent-*" headers if already present
        del mail['Resent-From']
        del mail['Resent-To']
        del mail['Resent-Cc']
        del mail['Resent-Date']
        del mail['Resent-Message-ID']

        # set Resent-From-header and sending account
        try:
            resent_from_header, account = determine_sender(mail, 'bounce')
        except AssertionError as e:
            ui.notify(e.message, priority='error')
            return
        mail['Resent-From'] = resent_from_header

        # set Reset-To
        allbooks = not settings.get('complete_matching_abook_only')
        logging.debug('allbooks: %s', allbooks)
        if account is not None:
            abooks = settings.get_addressbooks(order=[account],
                                               append_remaining=allbooks)
            logging.debug(abooks)
            completer = ContactsCompleter(abooks)
        else:
            completer = None
        to = yield ui.prompt('To', completer=completer)
        if to is None:
            ui.notify('canceled')
            return
        mail['Resent-To'] = to.strip(' \t\n,')

        logging.debug("bouncing mail")
        logging.debug(mail.__class__)

        ui.apply_command(SendCommand(mail=mail))


@registerCommand(MODE, 'editnew', arguments=[
    (['--spawn'], {'action': BooleanAction, 'default': None,
                   'help': 'open editor in new window'})])
class EditNewCommand(Command):
    """edit message in as new"""
    def __init__(self, message=None, spawn=None, **kwargs):
        """
        :param message: message to reply to (defaults to selected message)
        :type message: `alot.db.message.Message`
        :param spawn: force spawning of editor in a new terminal
        :type spawn: bool
        """
        self.message = message
        self.force_spawn = spawn
        Command.__init__(self, **kwargs)

    def apply(self, ui):
        if not self.message:
            self.message = ui.current_buffer.get_selected_message()
        mail = self.message.get_email()
        # set body text
        name, address = self.message.get_author()
        mailcontent = self.message.accumulate_body()
        envelope = Envelope(bodytext=mailcontent)

        # copy selected headers
        to_copy = ['Subject', 'From', 'To', 'Cc', 'Bcc', 'In-Reply-To',
                   'References']
        for key in to_copy:
            value = decode_header(mail.get(key, ''))
            if value:
                envelope.add(key, value)

        # copy attachments
        for b in self.message.get_attachments():
            envelope.attach(b)

        ui.apply_command(ComposeCommand(envelope=envelope,
                                        spawn=self.force_spawn,
                                        omit_signature=True))


@registerCommand(MODE, 'fold', forced={'visible': False}, arguments=[
    (
        ['query'], {'help': 'query used to filter messages to affect',
                    'nargs': '*'}),
],
    help='fold message(s)')
@registerCommand(MODE, 'unfold', forced={'visible': True}, arguments=[
    (['query'], {'help': 'query used to filter messages to affect',
                 'nargs': '*'}),
], help='unfold message(s)')
@registerCommand(MODE, 'togglesource', forced={'raw': 'toggle'}, arguments=[
    (['query'], {'help': 'query used to filter messages to affect',
                 'nargs': '*'}),
], help='display message source')
@registerCommand(MODE, 'toggleheaders', forced={'all_headers': 'toggle'},
                 arguments=[
                     (['query'], {
                         'help': 'query used to filter messages to affect',
                         'nargs': '*'}),
                 ],
                 help='display all headers')
class ChangeDisplaymodeCommand(Command):
    """fold or unfold messages"""
    def __init__(self, query=None, visible=None, raw=None, all_headers=None,
                 **kwargs):
        """
        :param query: notmuch query string used to filter messages to affect
        :type query: str
        :param visible: unfold if `True`, fold if `False`, ignore if `None`
        :type visible: True, False, 'toggle' or None
        :param raw: display raw message text.
        :type raw: True, False, 'toggle' or None
        :param all_headers: show all headers (only visible if not in raw mode)
        :type all_headers: True, False, 'toggle' or None
        """
        self.query = None
        if query:
            self.query = ' '.join(query)
        self.visible = visible
        self.raw = raw
        self.all_headers = all_headers
        Command.__init__(self, **kwargs)

    def apply(self, ui):
        tbuffer = ui.current_buffer
        logging.debug('matching lines %s...' % (self.query))
        if self.query is None:
            messagetrees = [tbuffer.get_selected_messagetree()]
        else:
            messagetrees = tbuffer.messagetrees()
            if self.query != '*':

                def matches(msgt):
                    msg = msgt.get_message()
                    return msg.matches(self.query)

                messagetrees = filter(matches, messagetrees)

        for mt in messagetrees:
            # determine new display values for this message
            if self.visible == 'toggle':
                visible = mt.is_collapsed(mt.root)
            else:
                visible = self.visible
            if self.raw == 'toggle':
                tbuffer.focus_selected_message()
            raw = not mt.display_source if self.raw == 'toggle' else self.raw
            all_headers = not mt.display_all_headers \
                if self.all_headers == 'toggle' else self.all_headers

            # collapse/expand depending on new 'visible' value
            if visible is False:
                mt.collapse(mt.root)
            elif visible is True:  # could be None
                mt.expand(mt.root)
            tbuffer.focus_selected_message()
            # set new values in messagetree obj
            if raw is not None:
                mt.display_source = raw
            if all_headers is not None:
                mt.display_all_headers = all_headers
            mt.debug()
            # let the messagetree reassemble itself
            mt.reassemble()
        # refresh the buffer (clears Tree caches etc)
        tbuffer.refresh()


@registerCommand(MODE, 'pipeto', arguments=[
    (['cmd'], {'help': 'shellcommand to pipe to', 'nargs': '+'}),
    (['--all'], {'action': 'store_true', 'help': 'pass all messages'}),
    (['--format'], {'help': 'output format', 'default': 'raw',
                    'choices': ['raw', 'decoded', 'id', 'filepath']}),
    (['--separately'], {'action': 'store_true',
                        'help': 'call command once for each message'}),
    (['--background'], {'action': 'store_true',
                        'help': 'don\'t stop the interface'}),
    (['--add_tags'], {'action': 'store_true',
                      'help': 'add \'Tags\' header to the message'}),
    (['--shell'], {'action': 'store_true',
                   'help': 'let the shell interpret the command'}),
    (['--notify_stdout'], {'action': 'store_true',
                           'help': 'display cmd\'s stdout as notification'}),
],
)
class PipeCommand(Command):
    """pipe message(s) to stdin of a shellcommand"""
    def __init__(self, cmd, all=False, separately=False, background=False,
                 shell=False, notify_stdout=False, format='raw',
                 add_tags=False, noop_msg='no command specified',
                 confirm_msg='', done_msg=None, **kwargs):
        """
        :param cmd: shellcommand to open
        :type cmd: str or list of str
        :param all: pipe all, not only selected message
        :type all: bool
        :param separately: call command once per message
        :type separately: bool
        :param background: do not suspend the interface
        :type background: bool
        :param notify_stdout: display command\'s stdout as notification message
        :type notify_stdout: bool
        :param shell: let the shell interpret the command
        :type shell: bool

                       'raw': message content as is,
                       'decoded': message content, decoded quoted printable,
                       'id': message ids, separated by newlines,
                       'filepath': paths to message files on disk
        :type format: str
        :param add_tags: add 'Tags' header to the message
        :type add_tags: bool
        :param noop_msg: error notification to show if `cmd` is empty
        :type noop_msg: str
        :param confirm_msg: confirmation question to ask (continues directly if
                            unset)
        :type confirm_msg: str
        :param done_msg: notification message to show upon success
        :type done_msg: str
        """
        Command.__init__(self, **kwargs)
        if isinstance(cmd, unicode):
            cmd = split_commandstring(cmd)
        self.cmd = cmd
        self.whole_thread = all
        self.separately = separately
        self.background = background
        self.shell = shell
        self.notify_stdout = notify_stdout
        self.output_format = format
        self.add_tags = add_tags
        self.noop_msg = noop_msg
        self.confirm_msg = confirm_msg
        self.done_msg = done_msg

    @inlineCallbacks
    def apply(self, ui):
        # abort if command unset
        if not self.cmd:
            ui.notify(self.noop_msg, priority='error')
            return

        # get messages to pipe
        if self.whole_thread:
            thread = ui.current_buffer.get_selected_thread()
            if not thread:
                return
            to_print = thread.get_messages().keys()
        else:
            to_print = [ui.current_buffer.get_selected_message()]

        # ask for confirmation if needed
        if self.confirm_msg:
            if (yield ui.choice(self.confirm_msg, select='yes',
                                cancel='no')) == 'no':
                return

        # prepare message sources
        pipestrings = []
        separator = '\n\n'
        logging.debug('PIPETO format')
        logging.debug(self.output_format)

        if self.output_format == 'id':
            pipestrings = [e.get_message_id() for e in to_print]
            separator = '\n'
        elif self.output_format == 'filepath':
            pipestrings = [e.get_filename() for e in to_print]
            separator = '\n'
        else:
            for msg in to_print:
                mail = msg.get_email()
                if self.add_tags:
                    mail['Tags'] = encode_header('Tags',
                                                 ', '.join(msg.get_tags()))
                if self.output_format == 'raw':
                    pipestrings.append(mail.as_string())
                elif self.output_format == 'decoded':
                    headertext = extract_headers(mail)
                    bodytext = extract_body(mail)
                    msgtext = '%s\n\n%s' % (headertext, bodytext)
                    pipestrings.append(msgtext.encode('utf-8'))

        if not self.separately:
            pipestrings = [separator.join(pipestrings)]
        if self.shell:
            self.cmd = [' '.join(self.cmd)]

        # do teh monkey
        for mail in pipestrings:
            if self.background:
                logging.debug('call in background: %s' % str(self.cmd))
                proc = subprocess.Popen(self.cmd,
                                        shell=True, stdin=subprocess.PIPE,
                                        stdout=subprocess.PIPE,
                                        stderr=subprocess.PIPE)
                out, err = proc.communicate(mail)
                if self.notify_stdout:
                    ui.notify(out)
            else:
                logging.debug('stop urwid screen')
                ui.mainloop.screen.stop()
                logging.debug('call: %s' % str(self.cmd))
                # if proc.stdout is defined later calls to communicate
                # seem to be non-blocking!
                proc = subprocess.Popen(self.cmd, shell=True,
                                        stdin=subprocess.PIPE,
                                        # stdout=subprocess.PIPE,
                                        stderr=subprocess.PIPE)
                out, err = proc.communicate(mail)
                logging.debug('start urwid screen')
                ui.mainloop.screen.start()
            if err:
                ui.notify(err, priority='error')
                return

        # display 'done' message
        if self.done_msg:
            ui.notify(self.done_msg)


@registerCommand(MODE, 'remove', arguments=[
    (['--all'], {'action': 'store_true', 'help': 'remove whole thread'})])
class RemoveCommand(Command):
    """remove message(s) from the index"""
    def __init__(self, all=False, **kwargs):
        """
        :param all: remove all messages from thread, not just selected one
        :type all: bool
        """
        Command.__init__(self, **kwargs)
        self.all = all

    @inlineCallbacks
    def apply(self, ui):
        threadbuffer = ui.current_buffer
        # get messages and notification strings
        if self.all:
            thread = threadbuffer.get_selected_thread()
            tid = thread.get_thread_id()
            messages = thread.get_messages().keys()
            confirm_msg = 'remove all messages in thread?'
            ok_msg = 'removed all messages in thread: %s' % tid
        else:
            msg = threadbuffer.get_selected_message()
            messages = [msg]
            confirm_msg = 'remove selected message?'
            ok_msg = 'removed message: %s' % msg.get_message_id()

        # ask for confirmation
        if (yield ui.choice(confirm_msg, select='yes', cancel='no')) == 'no':
            return

        # notify callback
        def callback():
            threadbuffer.rebuild()
            ui.notify(ok_msg)

        # remove messages
        for m in messages:
            ui.dbman.remove_message(m, afterwards=callback)

        ui.apply_command(FlushCommand())


@registerCommand(MODE, 'print', arguments=[
    (['--all'], {'action': 'store_true', 'help': 'print all messages'}),
    (['--raw'], {'action': 'store_true', 'help': 'pass raw mail string'}),
    (['--separately'], {'action': 'store_true',
                        'help': 'call print command once for each message'}),
    (['--add_tags'], {'action': 'store_true',
                      'help': 'add \'Tags\' header to the message'}),
],
)
class PrintCommand(PipeCommand):
    """print message(s)"""
    def __init__(self, all=False, separately=False, raw=False, add_tags=False,
                 **kwargs):
        """
        :param all: print all, not only selected messages
        :type all: bool
        :param separately: call print command once per message
        :type separately: bool
        :param raw: pipe raw message string to print command
        :type raw: bool
        :param add_tags: add 'Tags' header to the message
        :type add_tags: bool
        """
        # get print command
        cmd = settings.get('print_cmd') or ''

        # set up notification strings
        if all:
            confirm_msg = 'print all messages in thread?'
            ok_msg = 'printed thread using %s' % cmd
        else:
            confirm_msg = 'print selected message?'
            ok_msg = 'printed message using %s' % cmd

        # no print cmd set
        noop_msg = 'no print command specified. Set "print_cmd" in the '\
            'global section.'

        PipeCommand.__init__(self, [cmd], all=all, separately=separately,
                             background=True,
                             shell=False,
                             format='raw' if raw else 'decoded',
                             add_tags=add_tags,
                             noop_msg=noop_msg, confirm_msg=confirm_msg,
                             done_msg=ok_msg, **kwargs)


@registerCommand(MODE, 'save', arguments=[
    (['--all'], {'action': 'store_true', 'help': 'save all attachments'}),
    (['path'], {'nargs': '?', 'help': 'path to save to'})])
class SaveAttachmentCommand(Command):
    """save attachment(s)"""
    def __init__(self, all=False, path=None, **kwargs):
        """
        :param all: save all, not only selected attachment
        :type all: bool
        :param path: path to write to. if `all` is set, this must be a
                     directory.
        :type path: str
        """
        Command.__init__(self, **kwargs)
        self.all = all
        self.path = path

    @inlineCallbacks
    def apply(self, ui):
        pcomplete = completion.PathCompleter()
        savedir = settings.get('attachment_prefix', '~')
        if self.all:
            msg = ui.current_buffer.get_selected_message()
            if not self.path:
                self.path = yield ui.prompt('save attachments to',
                                            text=os.path.join(savedir, ''),
                                            completer=pcomplete)
            if self.path:
                if os.path.isdir(os.path.expanduser(self.path)):
                    for a in msg.get_attachments():
                        dest = a.save(self.path)
                        name = a.get_filename()
                        if name:
                            ui.notify('saved %s as: %s' % (name, dest))
                        else:
                            ui.notify('saved attachment as: %s' % dest)
                else:
                    ui.notify('not a directory: %s' % self.path,
                              priority='error')
            else:
                ui.notify('canceled')
        else:  # save focussed attachment
            focus = ui.get_deep_focus()
            if isinstance(focus, AttachmentWidget):
                attachment = focus.get_attachment()
                filename = attachment.get_filename()
                if not self.path:
                    msg = 'save attachment (%s) to ' % filename
                    initialtext = os.path.join(savedir, filename)
                    self.path = yield ui.prompt(msg,
                                                completer=pcomplete,
                                                text=initialtext)
                if self.path:
                    try:
                        dest = attachment.save(self.path)
                        ui.notify('saved attachment as: %s' % dest)
                    except (IOError, OSError), e:
                        ui.notify(str(e), priority='error')
                else:
                    ui.notify('canceled')


class OpenAttachmentCommand(Command):
    """displays an attachment according to mailcap"""
    def __init__(self, attachment, **kwargs):
        """
        :param attachment: attachment to open
        :type attachment: :class:`~alot.db.attachment.Attachment`
        """
        Command.__init__(self, **kwargs)
        self.attachment = attachment

    def apply(self, ui):
        logging.info('open attachment')
        mimetype = self.attachment.get_content_type()

        # returns pair of preliminary command string and entry dict containing
        # more info. We only use the dict and construct the command ourselves
        _, entry = settings.mailcap_find_match(mimetype)
        if entry:
            afterwards = None  # callback, will rm tempfile if used
            handler_stdin = None
            tempfile_name = None
            handler_raw_commandstring = entry['view']
            # read parameter
            part = self.attachment.get_mime_representation()
            parms = tuple(map('='.join, part.get_params()))

            # in case the mailcap defined command contains no '%s',
            # we pipe the files content to the handling command via stdin
            if '%s' in handler_raw_commandstring:
                nametemplate = entry.get('nametemplate', '%s')
                prefix, suffix = parse_mailcap_nametemplate(nametemplate)
                tmpfile = tempfile.NamedTemporaryFile(delete=False,
                                                      prefix=prefix,
                                                      suffix=suffix)

                tempfile_name = tmpfile.name
                self.attachment.write(tmpfile)
                tmpfile.close()

                def afterwards():
                    os.unlink(tempfile_name)
            else:
                handler_stdin = StringIO()
                self.attachment.write(handler_stdin)

            # create handler command list
            handler_cmd = mailcap.subst(handler_raw_commandstring, mimetype,
                                        filename=tempfile_name, plist=parms)

            handler_cmdlist = split_commandstring(handler_cmd)

            # 'needsterminal' makes handler overtake the terminal
            nt = entry.get('needsterminal', None)
            overtakes = (nt is None)

            ui.apply_command(ExternalCommand(handler_cmdlist,
                                             stdin=handler_stdin,
                                             on_success=afterwards,
                                             thread=overtakes))
        else:
            ui.notify('unknown mime type')


@registerCommand(MODE, 'move', help='move focus in current buffer',
                 arguments=[(['movement'], {
                             'nargs': argparse.REMAINDER,
                             'help': 'up, down, page up, page down, first'})])
class MoveFocusCommand(MoveCommand):
    def apply(self, ui):
        logging.debug(self.movement)
        tbuffer = ui.current_buffer
        if self.movement == 'parent':
            tbuffer.focus_parent()
        elif self.movement == 'first reply':
            tbuffer.focus_first_reply()
        elif self.movement == 'last reply':
            tbuffer.focus_last_reply()
        elif self.movement == 'next sibling':
            tbuffer.focus_next_sibling()
        elif self.movement == 'previous sibling':
            tbuffer.focus_prev_sibling()
        elif self.movement == 'next':
            tbuffer.focus_next()
        elif self.movement == 'previous':
            tbuffer.focus_prev()
        else:
            MoveCommand.apply(self, ui)
        # TODO add 'next matching' if threadbuffer stores the original query
        # TODO: add next by date..
        tbuffer.body.refresh()


@registerCommand(MODE, 'select')
class ThreadSelectCommand(Command):
    """select focussed element. The fired action depends on the focus:
        - if message summary, this toggles visibility of the message,
        - if attachment line, this opens the attachment"""
    def apply(self, ui):
        focus = ui.get_deep_focus()
        if isinstance(focus, AttachmentWidget):
            logging.info('open attachment')
            ui.apply_command(OpenAttachmentCommand(focus.get_attachment()))
        else:
            ui.apply_command(ChangeDisplaymodeCommand(visible='toggle'))


@registerCommand(MODE, 'tag', forced={'action': 'add'}, arguments=[
    (['--all'], {'action': 'store_true',
     'help': 'tag all messages in thread'}),
    (['--no-flush'], {'action': 'store_false', 'dest': 'flush',
                      'help': 'postpone a writeout to the index'}),
    (['tags'], {'help': 'comma separated list of tags'})],
    help='add tags to message(s)',
)
@registerCommand(MODE, 'retag', forced={'action': 'set'}, arguments=[
    (['--all'], {'action': 'store_true',
     'help': 'tag all messages in thread'}),
    (['--no-flush'], {'action': 'store_false', 'dest': 'flush',
                      'help': 'postpone a writeout to the index'}),
    (['tags'], {'help': 'comma separated list of tags'})],
    help='set message(s) tags.',
)
@registerCommand(MODE, 'untag', forced={'action': 'remove'}, arguments=[
    (['--all'], {'action': 'store_true',
     'help': 'tag all messages in thread'}),
    (['--no-flush'], {'action': 'store_false', 'dest': 'flush',
                      'help': 'postpone a writeout to the index'}),
    (['tags'], {'help': 'comma separated list of tags'})],
    help='remove tags from message(s)',
)
@registerCommand(MODE, 'toggletags', forced={'action': 'toggle'}, arguments=[
    (['--all'], {'action': 'store_true',
     'help': 'tag all messages in thread'}),
    (['--no-flush'], {'action': 'store_false', 'dest': 'flush',
                      'help': 'postpone a writeout to the index'}),
    (['tags'], {'help': 'comma separated list of tags'})],
    help='flip presence of tags on message(s)',
)
class TagCommand(Command):
    """manipulate message tags"""
    def __init__(self, tags=u'', action='add', all=False, flush=True,
                 **kwargs):
        """
        :param tags: comma separated list of tagstrings to set
        :type tags: str
        :param action: adds tags if 'add', removes them if 'remove', adds tags
                       and removes all other if 'set' or toggle individually if
                       'toggle'
        :type action: str
        :param all: tag all messages in thread
        :type all: bool
        :param flush: imediately write out to the index
        :type flush: bool
        """
        self.tagsstring = tags
        self.all = all
        self.action = action
        self.flush = flush
        Command.__init__(self, **kwargs)

    def apply(self, ui):
        tbuffer = ui.current_buffer
        if self.all:
            messagetrees = tbuffer.messagetrees()
        else:
            messagetrees = [tbuffer.get_selected_messagetree()]

        def refresh_widgets():
            for mt in messagetrees:
                mt.refresh()

            # put currently selected message id on a block list for the
            # auto-remove-unread feature. This makes sure that explicit
            # tag-unread commands for the current message are not undone on the
            # next keypress (triggering the autorm again)...
            mid = tbuffer.get_selected_mid()
            tbuffer._auto_unread_dont_touch_mids.add(mid)

            tbuffer.refresh()

        tags = filter(lambda x: x, self.tagsstring.split(','))
        try:
            for mt in messagetrees:
                m = mt.get_message()
                if self.action == 'add':
                    m.add_tags(tags, afterwards=refresh_widgets)
                if self.action == 'set':
                    m.add_tags(tags, afterwards=refresh_widgets,
                               remove_rest=True)
                elif self.action == 'remove':
                    m.remove_tags(tags, afterwards=refresh_widgets)
                elif self.action == 'toggle':
                    to_remove = []
                    to_add = []
                    for t in tags:
                        if t in m.get_tags():
                            to_remove.append(t)
                        else:
                            to_add.append(t)
                    m.remove_tags(to_remove)
                    m.add_tags(to_add, afterwards=refresh_widgets)

        except DatabaseROError:
            ui.notify('index in read-only mode', priority='error')
            return

        # flush index
        if self.flush:
            ui.apply_command(FlushCommand())<|MERGE_RESOLUTION|>--- conflicted
+++ resolved
@@ -161,36 +161,17 @@
         sender = mail['Reply-To'] or mail['From']
         my_addresses = settings.get_addresses()
         sender_address = parseaddr(sender)[1]
-<<<<<<< HEAD
-=======
         cc = ''
->>>>>>> 833a8d65
 
         # check if reply is to self sent message
         if sender_address in my_addresses:
             recipients = [mail['To']]
-            logging.debug('Replying to own message, set recipients to: %s' 
+            logging.debug('Replying to own message, set recipients to: %s'
                 % recipients)
         else:
             recipients = [sender]
 
         if self.groupreply:
-<<<<<<< HEAD
-            if sender != mail['From']:
-                recipients.append(mail['From'])
-
-            # append To addresses if not replying to self sent message
-            if sender_address not in my_addresses:
-                cleared = self.clear_my_address(
-                    my_addresses, mail.get_all('To', []))
-                recipients.append(cleared)
-
-            # copy cc for group-replies
-            if 'Cc' in mail:
-                cc = self.clear_my_address(
-                    my_addresses, mail.get_all('Cc', []))
-                envelope.add('Cc', decode_header(cc))
-=======
             # make sure that our own address is not included
             # if the message was self-sent, then our address is not included anyways
             followupto = self.clear_my_address(
@@ -214,7 +195,6 @@
                     cc = self.clear_my_address(
                         my_addresses, mail.get_all('Cc', []))
                     envelope.add('Cc', decode_header(cc))
->>>>>>> 833a8d65
 
         to = ', '.join(recipients)
         logging.debug('reply to: %s' % to)
