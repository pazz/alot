--- conflicted
+++ resolved
@@ -74,14 +74,8 @@
             for rec in recipients:
                 seen_name, seen_address = parseaddr(rec)
                 if regex.match(seen_address):
-<<<<<<< HEAD
-                    logging.debug("match!: '%s' '%s'" % (seen_address, alias))
                     if settings.get(action + '_force_realname'):
                         realname = account.realname
-=======
-                    if settings.get('reply_force_realname'):
-                        realname = acc.realname
->>>>>>> f2d65413
                     else:
                         realname = seen_name
                     if settings.get(action + '_force_address'):
