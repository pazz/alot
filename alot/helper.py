--- conflicted
+++ resolved
@@ -588,10 +588,4 @@
     """
     from alot.db.envelope import Envelope
     headers, body = parse_mailto(mailto_str)
-<<<<<<< HEAD
-    if headers is not None:
-        return Envelope(bodytext=body, headers=headers)
-    return None
-=======
-    return Envelope(bodytext=body, headers=headers)
->>>>>>> 0298a258
+    return Envelope(bodytext=body, headers=headers)