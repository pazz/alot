--- conflicted
+++ resolved
@@ -613,9 +613,6 @@
     if not text.endswith("\r\n"):
         text += "\r\n"
     text = re.sub("^From ", "From=20", text, flags=re.MULTILINE)
-<<<<<<< HEAD
-    return text
-=======
     return text
 
 
@@ -644,5 +641,4 @@
                            '--\g<1>\g<1>--' + boundary,
                            as_string, flags=re.MULTILINE)
 
-    return as_string
->>>>>>> b6929126
+    return as_string