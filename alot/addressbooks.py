--- conflicted
+++ resolved
@@ -31,12 +31,8 @@
         query = '.*%s.*' % query
         for name, email in self.get_contacts():
             try:
-<<<<<<< HEAD
-                if re.match(query, name, self.reflags) or re.match(query, email, self.reflags):
-=======
                 if re.match(query, name, self.reflags) or \
                         re.match(query, email, self.reflags):
->>>>>>> 36a3ff22
                     res.append((name, email))
             except:
                 pass
