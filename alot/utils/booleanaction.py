# Copyright (C) 2011-2012  Patrick Totzke <patricktotzke@gmail.com>
# This file is released under the GNU GPL, version 3 or a later revision.
# For further details see the COPYING file
import argparse
import re


TRUEISH = ['true', 'yes', 'on', '1', 't', 'y']
FALSISH = ['false', 'no', 'off', '0', 'f', 'n']
<<<<<<< HEAD

=======
>>>>>>> 4a9c4e9e


def boolean(string):
    string = string.lower()
    if string in FALSISH:
        return False
    elif string in TRUEISH:
        return True
    else:
        raise ValueError()


class BooleanAction(argparse.Action):
    """
    argparse action that can be used to store boolean values
    """
    def __init__(self, *args, **kwargs):
        kwargs['type'] = boolean
        kwargs['metavar'] = 'BOOL'
        argparse.Action.__init__(self, *args, **kwargs)

    def __call__(self, parser, namespace, values, option_string=None):
        setattr(namespace, self.dest, values)<|MERGE_RESOLUTION|>--- conflicted
+++ resolved
@@ -7,10 +7,6 @@
 
 TRUEISH = ['true', 'yes', 'on', '1', 't', 'y']
 FALSISH = ['false', 'no', 'off', '0', 'f', 'n']
-<<<<<<< HEAD
-
-=======
->>>>>>> 4a9c4e9e
 
 
 def boolean(string):
