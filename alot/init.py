--- conflicted
+++ resolved
@@ -175,17 +175,7 @@
             cmdstring = 'search %s %s' % (args.subOptions.as_argparse_opts(),
                                           query)
         elif args.subCommand == 'compose':
-<<<<<<< HEAD
-            to = args.subOptions['to']
-            if to.startswith('mailto'):
-                env = mailto_to_envelope(to)
-                cmd = ComposeCommand(envelope=env)
-            else:
-                cmdstring = 'compose %s' % args.subOptions.as_argparse_opts()
-                cmd = commands.commandfactory(cmdstring, 'global')
-=======
             cmdstring = 'compose %s' % args.subOptions.as_argparse_opts()
->>>>>>> a1f6e829
         else:
             cmdstring = settings.get('initial_command')
     except CommandParseError, e:
