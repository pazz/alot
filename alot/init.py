--- conflicted
+++ resolved
@@ -105,11 +105,7 @@
     command_map['esc'] = 'cancel'
 
     # get initial searchstring
-<<<<<<< HEAD
-    query = settings.config.get('general','initial_searchstring')
-=======
     query = settings.config.get('general', 'initial_searchstring')
->>>>>>> 6a32255f
     if args.query != '':
         query = args.query
 
