# Copyright (C) 2011-2012  Patrick Totzke <patricktotzke@gmail.com>
# This file is released under the GNU GPL, version 3 or a later revision.
# For further details see the COPYING file
import sys
import logging
import os

import alot
from alot.settings import settings
from alot.settings.errors import ConfigError
from alot.db.manager import DBManager
from alot.ui import UI
from alot.commands import *
from alot.commands import CommandParseError
from alot.commands.globals import ComposeCommand
from alot.helper import mailto_to_envelope

from twisted.python import usage


class SubcommandOptions(usage.Options):
    optFlags = []

    def parseArgs(self, *args):
        self.args = args

    def as_argparse_opts(self):
        optstr = ''
        for k, v in self.items():
            # flags translate int value 0 or 1..
            if k in [a[0] for a in self.optFlags]:  # if flag
                optstr += ('--%s ' % k) * v
            else:
                if v is not None:
                    optstr += '--%s \'%s\' ' % (k, v)
        return optstr

    def opt_version(self):
        print alot.__version__
        sys.exit(0)


class ComposeOptions(SubcommandOptions):
    optParameters = [
        ['sender', '', None, 'From line'],
        ['subject', '', None, 'subject line'],
        ['to', [], None, 'recipients'],
        ['cc', '', None, 'copy to'],
        ['bcc', '', None, 'blind copy to'],
        ['template', '', None, 'path to template file'],
        ['attach', '', None, 'files to attach'],
    ]
    optFlags = [
        ['omit_signature', '', 'do not add signature'],
    ]

    def parseArgs(self, *args):
        SubcommandOptions.parseArgs(self, *args)
<<<<<<< HEAD
        self['to'] = ' '.join(args) or ''
=======
        self.rest = ' '.join(args) or None
>>>>>>> 0298a258


class SearchOptions(SubcommandOptions):
    accepted = ['oldest_first', 'newest_first', 'message_id', 'unsorted']

    def colourint(val):
        if val not in accepted:
            raise ValueError("Unknown sort order")
        return val
    colourint.coerceDoc = "Must be one of " + str(accepted)
    optParameters = [
        ['sort', 'newest_first', None, 'Sort order'],
    ]


class Options(usage.Options):
    optFlags = [["read-only", "r", 'open db in read only mode'], ]

    def colourint(val):
        val = int(val)
        if val not in [1, 16, 256]:
            raise ValueError("Not in range")
        return val
    colourint.coerceDoc = "Must be 1, 16 or 256"

    def debuglogstring(val):
        if val not in ['error', 'debug', 'info', 'warning']:
            raise ValueError("Not in range")
        return val
    debuglogstring.coerceDoc = "Must be one of debug,info,warning or error"

    optParameters = [
        ['config', 'c', None, 'config file'],
        ['notmuch-config', 'n', None, 'notmuch config'],
        ['colour-mode', 'C', None, 'terminal colour mode', colourint],
        ['mailindex-path', 'p', None, 'path to notmuch index'],
        ['debug-level', 'd', 'info', 'debug log', debuglogstring],
        ['logfile', 'l', '/dev/null', 'logfile'],
    ]
    search_help = "start in a search buffer using the querystring provided "\
                  "as parameter. See the SEARCH SYNTAX section of notmuch(1)."

    subCommands = [['search', None, SearchOptions, search_help],
                   ['compose', None, ComposeOptions, "compose a new message"]]

    def opt_version(self):
        print alot.__version__
        sys.exit(0)


def main():
    # interpret cml arguments
    args = Options()
    try:
        args.parseOptions()  # When given no argument, parses sys.argv[1:]
    except usage.UsageError, errortext:
        print '%s' % errortext
        print 'Try --help for usage details.'
        sys.exit(1)

    # logging
    root_logger = logging.getLogger()
    for log_handler in root_logger.handlers:
        root_logger.removeHandler(log_handler)
    root_logger = None
    numeric_loglevel = getattr(logging, args['debug-level'].upper(), None)
    logfilename = os.path.expanduser(args['logfile'])
    logformat = '%(levelname)s:%(module)s:%(message)s'
    logging.basicConfig(level=numeric_loglevel, filename=logfilename,
                        filemode='w', format=logformat)

    # locate alot config files
    configfiles = [
        os.path.join(os.environ.get('XDG_CONFIG_HOME',
                                    os.path.expanduser('~/.config')),
                     'alot', 'config'),
    ]
    if args['config']:
        expanded_path = os.path.expanduser(args['config'])
        if not os.path.exists(expanded_path):
            msg = 'Config file "%s" does not exist. Goodbye for now.'
            sys.exit(msg % expanded_path)
        configfiles.insert(0, expanded_path)

    # locate notmuch config
    notmuchpath = os.environ.get('NOTMUCH_CONFIG', '~/.notmuch-config')
    if args['notmuch-config']:
        notmuchpath = args['notmuch-config']
    notmuchconfig = os.path.expanduser(notmuchpath)

    alotconfig = None
    # read the first alot config file we find
    for configfilename in configfiles:
        if os.path.exists(configfilename):
            alotconfig = configfilename
            break  # use only the first

    try:
        settings.read_config(alotconfig)
        settings.read_notmuch_config(notmuchconfig)
    except (ConfigError, OSError, IOError), e:
        sys.exit(e)

    # store options given by config swiches to the settingsManager:
    if args['colour-mode']:
        settings.set('colourmode', args['colour-mode'])

    # get ourselves a database manager
    indexpath = settings.get_notmuch_setting('database', 'path')
    indexpath = args['mailindex-path'] or indexpath
    dbman = DBManager(path=indexpath, ro=args['read-only'])

    # determine what to do
    try:
        if args.subCommand == 'search':
            query = ' '.join(args.subOptions.args)
            cmdstring = 'search %s %s' % (args.subOptions.as_argparse_opts(),
                                          query)
        elif args.subCommand == 'compose':
            cmdstring = 'compose %s' % args.subOptions.as_argparse_opts()
<<<<<<< HEAD
=======
            if args.subOptions.rest is not None:
                cmdstring += ' ' + args.subOptions.rest
            cmd = commands.commandfactory(cmdstring, 'global')
>>>>>>> 0298a258
        else:
            cmdstring = settings.get('initial_command')
    except CommandParseError, e:
        sys.exit(e)

    # set up and start interface
    UI(dbman, cmdstring)<|MERGE_RESOLUTION|>--- conflicted
+++ resolved
@@ -56,11 +56,7 @@
 
     def parseArgs(self, *args):
         SubcommandOptions.parseArgs(self, *args)
-<<<<<<< HEAD
-        self['to'] = ' '.join(args) or ''
-=======
         self.rest = ' '.join(args) or None
->>>>>>> 0298a258
 
 
 class SearchOptions(SubcommandOptions):
@@ -181,12 +177,8 @@
                                           query)
         elif args.subCommand == 'compose':
             cmdstring = 'compose %s' % args.subOptions.as_argparse_opts()
-<<<<<<< HEAD
-=======
             if args.subOptions.rest is not None:
                 cmdstring += ' ' + args.subOptions.rest
-            cmd = commands.commandfactory(cmdstring, 'global')
->>>>>>> 0298a258
         else:
             cmdstring = settings.get('initial_command')
     except CommandParseError, e:
