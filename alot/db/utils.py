--- conflicted
+++ resolved
@@ -358,10 +358,7 @@
         enc = part.get_content_charset() or 'ascii'
         cte = str(part.get('content-transfer-encoding', '7bit')).lower()
         payload = part.get_payload()
-<<<<<<< HEAD
         if cte == '8bit':
-=======
-        if cte not in ['7bit', '8bit']:
             if cte == 'quoted-printable':
                 raw_payload = quopri.decodestring(payload.encode('ascii'))
             elif cte == 'base64':
@@ -373,7 +370,6 @@
             # encodindigs. maybe those are useful?
             payload = raw_payload.decode(enc)
         elif cte == '8bit':
->>>>>>> 1708fd59
             # Python's mail library may decode 8bit as raw-unicode-escape, so
             # we need to encode that back to bytes so we can decode it using
             # the correct encoding, or it might not, in which case assume that
