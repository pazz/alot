--- conflicted
+++ resolved
@@ -131,14 +131,11 @@
             validate_key(key, encrypt=encrypt, sign=sign)
     except gpgme.GpgmeError as e:
         if e.code == gpgme.ERR_AMBIGUOUS_NAME:
-<<<<<<< HEAD
-=======
             # When we get here it means there were multiple keys returned by gpg
             # for given keyid. Unfortunately gpgme returns invalid and expired
             # keys together with valid keys. If only one key is valid for given
             # operation maybe we can still return it instead of raising
             # exception
->>>>>>> 39afd1d1
             keys = list_keys(hint=keyid)
             valid_key = None
             for k in keys:
@@ -150,11 +147,7 @@
 
                 if valid_key:
                     # we have already found one valid key and now we find
-<<<<<<< HEAD
-                    # another?
-=======
                     # another? We really received an ambiguous keyid
->>>>>>> 39afd1d1
                     raise GPGProblem(("More than one key found matching " +
                                       "this filter. Please be more " +
                                       "specific (use a key ID like " +
@@ -164,11 +157,7 @@
 
             if not valid_key:
                 # there were multiple keys found but none of them are valid for
-<<<<<<< HEAD
-                # given action
-=======
                 # given action (we don't have private key, they are expired etc)
->>>>>>> 39afd1d1
                 raise GPGProblem("Can not find usable key for \'" + keyid + "\'.",
                                  code=GPGCode.NOT_FOUND)
             return valid_key
